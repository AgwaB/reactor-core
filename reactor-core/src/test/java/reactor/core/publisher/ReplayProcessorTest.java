/*
 * Copyright (c) 2011-2017 Pivotal Software Inc, All Rights Reserved.
 *
 * Licensed under the Apache License, Version 2.0 (the "License");
 * you may not use this file except in compliance with the License.
 * You may obtain a copy of the License at
 *
 *       https://www.apache.org/licenses/LICENSE-2.0
 *
 * Unless required by applicable law or agreed to in writing, software
 * distributed under the License is distributed on an "AS IS" BASIS,
 * WITHOUT WARRANTIES OR CONDITIONS OF ANY KIND, either express or implied.
 * See the License for the specific language governing permissions and
 * limitations under the License.
 */
package reactor.core.publisher;

import java.time.Duration;

<<<<<<< HEAD
import org.assertj.core.api.Assertions;
import org.junit.After;
import org.junit.Before;
import org.junit.Test;
=======
import org.junit.Assert;
import org.junit.jupiter.api.AfterEach;
import org.junit.jupiter.api.BeforeEach;
import org.junit.jupiter.api.Test;
>>>>>>> 4d30f3e9
import org.reactivestreams.Subscription;

import reactor.core.CoreSubscriber;
import reactor.core.Disposable;
import reactor.core.Fuseable;
import reactor.core.Scannable;
import reactor.test.LoggerUtils;
import reactor.test.StepVerifier;
import reactor.test.scheduler.VirtualTimeScheduler;
import reactor.test.subscriber.AssertSubscriber;
import reactor.test.util.TestLogger;

import static org.assertj.core.api.Assertions.assertThat;
import static org.assertj.core.api.Assertions.assertThatExceptionOfType;

@SuppressWarnings("deprecation")
public class ReplayProcessorTest {

	@Before
	public void virtualTime(){
		VirtualTimeScheduler.getOrSet();
	}

	@After
	public void teardownVirtualTime(){
		VirtualTimeScheduler.reset();
	}

	@Test
	public void currentSubscriberCount() {
		Sinks.Many<Integer> sink = ReplayProcessor.create();

		assertThat(sink.currentSubscriberCount()).isZero();

		sink.asFlux().subscribe();

		assertThat(sink.currentSubscriberCount()).isOne();

		sink.asFlux().subscribe();

		assertThat(sink.currentSubscriberCount()).isEqualTo(2);
	}

    @Test
    public void unbounded() {
	    ReplayProcessor<Integer> rp = ReplayProcessor.create(16, true);

	    AssertSubscriber<Integer> ts = AssertSubscriber.create(0L);

	    rp.subscribe(ts);
        
        rp.onNext(1);
        rp.onNext(2);
        rp.onNext(3);
        rp.onComplete();

        assertThat(rp.currentSubscriberCount()).as("has subscriber").isZero();

        ts.assertNoValues();
        
        ts.request(1);
        
        ts.assertValues(1);
        
        ts.request(2);
        
        ts.assertValues(1, 2, 3)
        .assertNoError()
        .assertComplete();
    }
    
    @Test
    public void bounded() {
	    ReplayProcessor<Integer> rp = ReplayProcessor.create(16, false);

	    AssertSubscriber<Integer> ts = AssertSubscriber.create(0L);

	    rp.subscribe(ts);
        
        rp.onNext(1);
        rp.onNext(2);
        rp.onNext(3);
        rp.onComplete();

        assertThat(rp.currentSubscriberCount()).as("has subscriber").isZero();

        ts.assertNoValues();
        
        ts.request(1);
        
        ts.assertValues(1);
        
        ts.request(2);
        
        ts.assertValues(1, 2, 3)
        .assertNoError()
        .assertComplete();
    }
    
    @Test
    public void cancel() {
	    ReplayProcessor<Integer> rp = ReplayProcessor.create(16, false);

	    AssertSubscriber<Integer> ts = AssertSubscriber.create();

	    rp.subscribe(ts);
        
        ts.cancel();

	    assertThat(rp.currentSubscriberCount()).as("has subscriber").isZero();
    }

    @Test
    public void unboundedAfter() {
	    ReplayProcessor<Integer> rp = ReplayProcessor.create(16, true);

	    AssertSubscriber<Integer> ts = AssertSubscriber.create(0L);

	    rp.onNext(1);
        rp.onNext(2);
        rp.onNext(3);
        rp.onComplete();

        rp.subscribe(ts);

	    assertThat(rp.currentSubscriberCount()).as("has subscriber").isZero();

        ts.assertNoValues();
        
        ts.request(1);
        
        ts.assertValues(1);
        
        ts.request(2);
        
        ts.assertValues(1, 2, 3)
        .assertNoError()
        .assertComplete();
    }
    
    @Test
    public void boundedAfter() {
	    ReplayProcessor<Integer> rp = ReplayProcessor.create(16, false);

	    AssertSubscriber<Integer> ts = AssertSubscriber.create(0L);

	    rp.onNext(1);
        rp.onNext(2);
        rp.onNext(3);
        rp.onComplete();

        rp.subscribe(ts);

	    assertThat(rp.currentSubscriberCount()).as("has subscriber").isZero();

        ts.assertNoValues();
        
        ts.request(1);
        
        ts.assertValues(1);
        
        ts.request(2);
        
        ts.assertValues(1, 2, 3)
        .assertNoError()
        .assertComplete();
    }

    @Test
    public void unboundedLong() {
	    ReplayProcessor<Integer> rp = ReplayProcessor.create(16, true);

	    AssertSubscriber<Integer> ts = AssertSubscriber.create(0L);

	    for (int i = 0; i < 256; i++) {
            rp.onNext(i);
        }
        rp.onComplete();

        rp.subscribe(ts);

	    assertThat(rp.currentSubscriberCount()).as("has subscriber").isZero();

        ts.assertNoValues();
        
        ts.request(Long.MAX_VALUE);
        
        ts.assertValueCount(256)
        .assertNoError()
        .assertComplete();
    }

    @Test
    public void boundedLong() {
	    ReplayProcessor<Integer> rp = ReplayProcessor.create(16, false);
	    for (int i = 0; i < 256; i++) {
		    rp.onNext(i);
	    }
	    rp.onComplete();
	    StepVerifier.create(rp.hide())
	                .expectNextCount(16)
	                .verifyComplete();
    }

    @Test
    public void boundedLongError() {
	    ReplayProcessor<Integer> rp = ReplayProcessor.create(16, false);
	    for (int i = 0; i < 256; i++) {
		    rp.onNext(i);
	    }
	    rp.onError(new Exception("test"));
	    StepVerifier.create(rp.hide())
	                .expectNextCount(16)
	                .verifyErrorMessage("test");
    }

    @Test
    public void unboundedFused() {
	    ReplayProcessor<Integer> rp = ReplayProcessor.create(16, true);
	    for (int i = 0; i < 256; i++) {
		    rp.onNext(i);
	    }
	    rp.onComplete();
	    StepVerifier.create(rp)
	                .expectFusion(Fuseable.ASYNC)
	                .expectNextCount(256)
	                .verifyComplete();
    }

    @Test
    public void unboundedFusedError() {
	    ReplayProcessor<Integer> rp = ReplayProcessor.create(16, true);
	    for (int i = 0; i < 256; i++) {
		    rp.onNext(i);
	    }
	    rp.onError(new Exception("test"));
	    StepVerifier.create(rp)
	                .expectFusion(Fuseable.ASYNC)
	                .expectNextCount(256)
	                .verifyErrorMessage("test");
    }

    @Test
    public void boundedFused() {
	    ReplayProcessor<Integer> rp = ReplayProcessor.create(16, false);
	    for (int i = 0; i < 256; i++) {
		    rp.onNext(i);
	    }
	    rp.onComplete();
	    StepVerifier.create(rp)
	                .expectFusion(Fuseable.ASYNC)
	                .expectNextCount(256)
	                .verifyComplete();
    }

    @Test
    public void boundedFusedError() {
	    ReplayProcessor<Integer> rp = ReplayProcessor.create(16, false);
	    for (int i = 0; i < 256; i++) {
		    rp.onNext(i);
	    }
	    rp.onError(new Exception("test"));
	    StepVerifier.create(rp)
	                .expectFusion(Fuseable.ASYNC)
	                .expectNextCount(16)
	                .verifyErrorMessage("test");
    }

    @Test
    public void boundedFusedAfter() {
	    ReplayProcessor<Integer> rp = ReplayProcessor.create(16, false);

	    StepVerifier.create(rp)
	                .expectFusion(Fuseable.ASYNC)
	                .then(() -> {
		                for (int i = 0; i < 256; i++) {
			                rp.onNext(i);
		                }
		                rp.onComplete();
	                })
	                .expectNextCount(256)
	                .verifyComplete();
    }

	@Test
	public void timed() throws Exception {
		VirtualTimeScheduler.getOrSet();

		ReplayProcessor<Integer> rp =
				ReplayProcessor.createTimeout(Duration.ofSeconds(1));

		for (int i = 0; i < 5; i++) {
			rp.onNext(i);
		}

		VirtualTimeScheduler.get().advanceTimeBy(Duration.ofSeconds(2));

		for (int i = 5; i < 10; i++) {
			rp.onNext(i);
		}
		rp.onComplete();

		StepVerifier.create(rp.hide())
		            .expectFusion(Fuseable.NONE)
		            .expectNext(5,6,7,8,9)
		            .verifyComplete();
	}

	@Test
	public void timedError() throws Exception {
		VirtualTimeScheduler.getOrSet();

		ReplayProcessor<Integer> rp =
				ReplayProcessor.createTimeout(Duration.ofSeconds(1));

		for (int i = 0; i < 5; i++) {
			rp.onNext(i);
		}

		VirtualTimeScheduler.get().advanceTimeBy(Duration.ofSeconds(2));

		for (int i = 5; i < 10; i++) {
			rp.onNext(i);
		}
		rp.onError(new Exception("test"));

		StepVerifier.create(rp.hide())
		            .expectNext(5,6,7,8,9)
		            .verifyErrorMessage("test");
	}



	@Test
	public void timedAfter() throws Exception {
		ReplayProcessor<Integer> rp =
				ReplayProcessor.createTimeout(Duration.ofSeconds(1));

		StepVerifier.create(rp.hide())
		            .expectFusion(Fuseable.NONE)
		            .then(() -> {
			            for (int i = 0; i < 5; i++) {
				            rp.onNext(i);
			            }

			            VirtualTimeScheduler.get().advanceTimeBy(Duration.ofSeconds(2));

			            for (int i = 5; i < 10; i++) {
				            rp.onNext(i);
			            }
			            rp.onComplete();
		            })
		            .expectNext(0,1,2,3,4,5,6,7,8,9)
		            .verifyComplete();
	}

	@Test
	public void timedFused() throws Exception {
		VirtualTimeScheduler.getOrSet();

		ReplayProcessor<Integer> rp =
				ReplayProcessor.createTimeout(Duration.ofSeconds(1));


		for (int i = 0; i < 5; i++) {
			rp.onNext(i);
		}

		VirtualTimeScheduler.get().advanceTimeBy(Duration.ofSeconds(2));

		for (int i = 5; i < 10; i++) {
			rp.onNext(i);
		}
		rp.onComplete();

		StepVerifier.create(rp)
		            .expectFusion(Fuseable.NONE)
		            .expectNext(5,6,7,8,9)
		            .verifyComplete();
	}

	@Test
	public void timedFusedError() throws Exception {
		VirtualTimeScheduler.getOrSet();

		ReplayProcessor<Integer> rp =
				ReplayProcessor.createTimeout(Duration.ofSeconds(1));


		for (int i = 0; i < 5; i++) {
			rp.onNext(i);
		}

		VirtualTimeScheduler.get().advanceTimeBy(Duration.ofSeconds(2));

		for (int i = 5; i < 10; i++) {
			rp.onNext(i);
		}
		rp.onError(new Exception("test"));

		StepVerifier.create(rp)
		            .expectFusion(Fuseable.NONE)
		            .expectNext(5,6,7,8,9)
		            .verifyErrorMessage("test");
	}

	@Test
	public void timedFusedAfter() throws Exception {
		ReplayProcessor<Integer> rp =
				ReplayProcessor.createTimeout(Duration.ofSeconds(1));

		StepVerifier.create(rp)
		            .expectFusion(Fuseable.NONE)
		            .then(() -> {
			            for (int i = 0; i < 5; i++) {
				            rp.onNext(i);
			            }

			            VirtualTimeScheduler.get().advanceTimeBy(Duration.ofSeconds(2));

			            for (int i = 5; i < 10; i++) {
				            rp.onNext(i);
			            }
			            rp.onComplete();
		            })
		            .expectNext(0,1,2,3,4,5,6,7,8,9)
		            .verifyComplete();
	}

	@Test
	public void timedAndBound() throws Exception {
		ReplayProcessor<Integer> rp =
				ReplayProcessor.createSizeAndTimeout(5, Duration.ofSeconds(1));


		for (int i = 0; i < 10; i++) {
			rp.onNext(i);
		}

		VirtualTimeScheduler.get().advanceTimeBy(Duration.ofSeconds(2));

		for (int i = 10; i < 20; i++) {
			rp.onNext(i);
		}
		rp.onComplete();

		StepVerifier.create(rp.hide())
		            .expectFusion(Fuseable.NONE)
		            .expectNext(15,16,17,18,19)
		            .verifyComplete();

		assertThat(rp.currentSubscriberCount()).as("has subscriber").isZero();
    }

	@Test
	public void timedAndBoundError() throws Exception {
		ReplayProcessor<Integer> rp =
				ReplayProcessor.createSizeAndTimeout(5, Duration.ofSeconds(1));


		for (int i = 0; i < 10; i++) {
			rp.onNext(i);
		}

		VirtualTimeScheduler.get().advanceTimeBy(Duration.ofSeconds(2));

		for (int i = 10; i < 20; i++) {
			rp.onNext(i);
		}
		rp.onError(new Exception("test"));

		StepVerifier.create(rp.hide())
		            .expectFusion(Fuseable.NONE)
		            .expectNext(15,16,17,18,19)
		            .verifyErrorMessage("test");

		assertThat(rp.currentSubscriberCount()).as("has subscriber").isZero();
    }

	@Test
	public void timedAndBoundAfter() throws Exception {
		ReplayProcessor<Integer> rp =
				ReplayProcessor.createSizeAndTimeout(5, Duration.ofSeconds(1));

		StepVerifier.create(rp.hide())
		            .expectFusion(Fuseable.NONE)
		            .then(() -> {
			            for (int i = 0; i < 10; i++) {
				            rp.onNext(i);
			            }

			            VirtualTimeScheduler.get().advanceTimeBy(Duration.ofSeconds(2));

			            for (int i = 10; i < 20; i++) {
				            rp.onNext(i);
			            }
			            rp.onComplete();
		            })
		            .expectNextCount(20)
		            .verifyComplete();

		assertThat(rp.currentSubscriberCount()).as("has subscriber").isZero();
    }

	@Test
	public void timedAndBoundFused() throws Exception {
		ReplayProcessor<Integer> rp =
				ReplayProcessor.createSizeAndTimeout(5, Duration.ofSeconds(1));


		for (int i = 0; i < 10; i++) {
			rp.onNext(i);
		}

		VirtualTimeScheduler.get().advanceTimeBy(Duration.ofSeconds(2));

		for (int i = 10; i < 20; i++) {
			rp.onNext(i);
		}
		rp.onComplete();

		StepVerifier.create(rp)
		            .expectFusion(Fuseable.ASYNC)
		            .expectNext(15,16,17,18,19)
		            .verifyComplete();

		assertThat(rp.currentSubscriberCount()).as("has subscriber").isZero();
	}

	@Test
	public void timedAndBoundFusedError() throws Exception {
		ReplayProcessor<Integer> rp =
				ReplayProcessor.createSizeAndTimeout(5, Duration.ofSeconds(1));


		for (int i = 0; i < 10; i++) {
			rp.onNext(i);
		}

		VirtualTimeScheduler.get().advanceTimeBy(Duration.ofSeconds(2));

		for (int i = 10; i < 20; i++) {
			rp.onNext(i);
		}
		rp.onError(new Exception("test"));

		StepVerifier.create(rp)
		            .expectFusion(Fuseable.ASYNC)
		            .expectNext(15,16,17,18,19)
		            .verifyErrorMessage("test");

		assertThat(rp.currentSubscriberCount()).as("has subscriber").isZero();
	}

	@Test
	public void timedAndBoundedOnSubscribeAndState() {
		testReplayProcessorState(ReplayProcessor.createSizeAndTimeout(1, Duration.ofSeconds(1)));
	}

	@Test
	public void timedOnSubscribeAndState() {
		testReplayProcessorState(ReplayProcessor.createTimeout(Duration.ofSeconds(1)));
	}

	@Test
	public void unboundedOnSubscribeAndState() {
		testReplayProcessorState(ReplayProcessor.create(1, true));
	}

	@Test
	public void boundedOnSubscribeAndState() {
    	testReplayProcessorState(ReplayProcessor.cacheLast());
	}

	@SuppressWarnings("unchecked")
	void testReplayProcessorState(ReplayProcessor<String> rp) {
		TestLogger testLogger = new TestLogger();
		LoggerUtils.addAppender(testLogger, Operators.class);
		try {
			Disposable d1 = rp.subscribe();

			rp.subscribe();

			ReplayProcessor.ReplayInner<String> s = ((ReplayProcessor.ReplayInner<String>) rp.inners()
			                                                                                 .findFirst()
			                                                                                 .get());

			assertThat(d1).isEqualTo(s.actual());

			assertThat(s.isEmpty()).isTrue();
			assertThat(s.isCancelled()).isFalse();
			assertThat(s.isCancelled()).isFalse();

			assertThat(rp.getPrefetch()).isEqualTo(Integer.MAX_VALUE);
			if (rp.getBufferSize() != Integer.MAX_VALUE) {
				assertThat(rp.getBufferSize()).isEqualTo(1);
			}
			FluxSink<String> sink = rp.sink();
			sink.next("test");
			rp.onComplete();

			rp.onComplete();

			Exception e = new RuntimeException("test");
			rp.onError(e);
			Assertions.assertThat(testLogger.getErrContent())
			          .contains("Operator called default onErrorDropped")
			          .contains(e.getMessage());
		}
		finally {
			LoggerUtils.resetAppender(Operators.class);
		}
	}

	@Test
	public void failNegativeBufferSizeBounded() {
		assertThatExceptionOfType(IllegalArgumentException.class).isThrownBy(() -> {
			ReplayProcessor.create(-1);
		});
	}

	@Test
	public void failNegativeBufferBoundedAndTimed() {
		assertThatExceptionOfType(IllegalArgumentException.class).isThrownBy(() -> {
			ReplayProcessor.createSizeAndTimeout(-1, Duration.ofSeconds(1));
		});
	}

	@Test
	public void scanProcessor() {
		ReplayProcessor<String> test = ReplayProcessor.create(16, false);
		Subscription subscription = Operators.emptySubscription();
		test.onSubscribe(subscription);

		assertThat(test.scan(Scannable.Attr.PARENT)).isEqualTo(subscription);

		assertThat(test.scan(Scannable.Attr.CAPACITY)).isEqualTo(16);
		assertThat(test.scan(Scannable.Attr.TERMINATED)).isFalse();
		assertThat(test.scan(Scannable.Attr.ERROR)).isNull();

		test.onError(new IllegalStateException("boom"));
		assertThat(test.scan(Scannable.Attr.ERROR)).hasMessage("boom");
		assertThat(test.scan(Scannable.Attr.TERMINATED)).isTrue();
	}

	@Test
	public void scanProcessorUnboundedCapacity() {
		ReplayProcessor<String> test = ReplayProcessor.create(16, true);
		assertThat(test.scan(Scannable.Attr.CAPACITY)).isEqualTo(Integer.MAX_VALUE);
	}

<<<<<<< HEAD
	@Test
	public void inners() {
		Sinks.Many<Integer> sink = ReplayProcessor.create(1);
		CoreSubscriber<Integer> notScannable = new BaseSubscriber<Integer>() {};
		InnerConsumer<Integer> scannable = new LambdaSubscriber<>(null, null, null, null);

		assertThat(sink.inners()).as("before subscriptions").isEmpty();

		sink.asFlux().subscribe(notScannable);
		sink.asFlux().subscribe(scannable);

		assertThat(sink.inners())
				.asList()
				.as("after subscriptions")
				.hasSize(2)
				.extracting(l -> (Object) ((ReplayProcessor.ReplayInner<?>) l).actual)
				.containsExactly(notScannable, scannable);
=======
	@BeforeEach
	public void virtualTime(){
    	VirtualTimeScheduler.getOrSet();
	}

	@AfterEach
	public void teardownVirtualTime(){
		VirtualTimeScheduler.reset();
>>>>>>> 4d30f3e9
	}
}<|MERGE_RESOLUTION|>--- conflicted
+++ resolved
@@ -17,17 +17,10 @@
 
 import java.time.Duration;
 
-<<<<<<< HEAD
-import org.assertj.core.api.Assertions;
-import org.junit.After;
-import org.junit.Before;
-import org.junit.Test;
-=======
-import org.junit.Assert;
 import org.junit.jupiter.api.AfterEach;
 import org.junit.jupiter.api.BeforeEach;
 import org.junit.jupiter.api.Test;
->>>>>>> 4d30f3e9
+import org.assertj.core.api.Assertions;
 import org.reactivestreams.Subscription;
 
 import reactor.core.CoreSubscriber;
@@ -46,13 +39,13 @@
 @SuppressWarnings("deprecation")
 public class ReplayProcessorTest {
 
-	@Before
-	public void virtualTime(){
+	@BeforeEach
+	public void virtualTime() {
 		VirtualTimeScheduler.getOrSet();
 	}
 
-	@After
-	public void teardownVirtualTime(){
+	@AfterEach
+	public void teardownVirtualTime() {
 		VirtualTimeScheduler.reset();
 	}
 
@@ -679,7 +672,6 @@
 		assertThat(test.scan(Scannable.Attr.CAPACITY)).isEqualTo(Integer.MAX_VALUE);
 	}
 
-<<<<<<< HEAD
 	@Test
 	public void inners() {
 		Sinks.Many<Integer> sink = ReplayProcessor.create(1);
@@ -697,15 +689,5 @@
 				.hasSize(2)
 				.extracting(l -> (Object) ((ReplayProcessor.ReplayInner<?>) l).actual)
 				.containsExactly(notScannable, scannable);
-=======
-	@BeforeEach
-	public void virtualTime(){
-    	VirtualTimeScheduler.getOrSet();
-	}
-
-	@AfterEach
-	public void teardownVirtualTime(){
-		VirtualTimeScheduler.reset();
->>>>>>> 4d30f3e9
 	}
 }