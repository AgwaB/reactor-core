/*
 * Copyright (c) 2011-2017 Pivotal Software Inc, All Rights Reserved.
 *
 * Licensed under the Apache License, Version 2.0 (the "License");
 * you may not use this file except in compliance with the License.
 * You may obtain a copy of the License at
 *
 *       https://www.apache.org/licenses/LICENSE-2.0
 *
 * Unless required by applicable law or agreed to in writing, software
 * distributed under the License is distributed on an "AS IS" BASIS,
 * WITHOUT WARRANTIES OR CONDITIONS OF ANY KIND, either express or implied.
 * See the License for the specific language governing permissions and
 * limitations under the License.
 */

package reactor.test.publisher;

import java.util.Collections;
import java.util.Iterator;
import java.util.List;
import java.util.concurrent.atomic.AtomicReference;
import java.util.function.Consumer;
import java.util.function.Function;
import java.util.stream.Stream;

<<<<<<< HEAD
import org.junit.Before;
import org.junit.function.ThrowingRunnable;
import org.junit.jupiter.api.BeforeEach;
import org.junit.jupiter.api.DynamicTest;
import org.junit.jupiter.api.TestFactory;
import org.junit.jupiter.api.function.ThrowingConsumer;
=======

import org.junit.jupiter.api.AfterEach;
import org.junit.jupiter.api.BeforeEach;
import org.junit.jupiter.api.Test;
>>>>>>> afad7802
import org.reactivestreams.Publisher;
import org.reactivestreams.Subscriber;
import org.reactivestreams.Subscription;
import reactor.ReactorTestExecutionListener;
import reactor.core.Exceptions;
import reactor.core.Fuseable;
import reactor.core.Scannable;
import reactor.core.publisher.Flux;
import reactor.core.publisher.Operators;
import reactor.core.publisher.ParallelFlux;
import reactor.core.publisher.ReplayProcessor;
import reactor.core.publisher.UnicastProcessor;
import reactor.test.StepVerifier;
import reactor.util.annotation.Nullable;
<<<<<<< HEAD
import reactor.util.function.Tuple2;
import reactor.util.function.Tuples;
=======
>>>>>>> afad7802

import static org.assertj.core.api.Assertions.assertThat;
import static reactor.core.Fuseable.*;

/**
 * @author Stephane Maldini
 */
public abstract class BaseOperatorTest<I, PI extends Publisher<? extends I>, O, PO extends Publisher<? extends O>> {

	OperatorScenario<I, PI, O, PO> defaultScenario;

<<<<<<< HEAD
	boolean defaultEmpty;

	@BeforeEach
	@Before
=======
	boolean defaultEmpty = false;

	@AfterEach
	public void afterScenariosRun(){
		resetHooks();
		defaultEmpty = false;
	}

	@BeforeEach
>>>>>>> afad7802
	public final void initDefaultScenario() {
		defaultEmpty = false;
		defaultScenario = defaultScenarioOptions(new OperatorScenario<>(null, null));
	}

	@TestFactory
	public final Stream<DynamicTest> cancelOnSubscribe() {
		defaultEmpty = true;
		return toDynamicTests(scenarios_operatorSuccess(), s -> {
			OperatorScenario<I, PI, O, PO> scenario = s.duplicate()
			                                            .receiverEmpty()
			                                            .receiverDemand(0);

			this.inputHiddenOutputBackpressured(scenario)
			    .consumeSubscriptionWith(Subscription::cancel)
			    .thenCancel()
			    .verify();

			this.inputHidden(scenario)
			    .consumeSubscriptionWith(Subscription::cancel)
			    .thenCancel()
			    .verify();

			this.inputHiddenOutputBackpressured(scenario)
			    .consumeSubscriptionWith(Subscription::cancel)
			    .thenCancel()
			    .verify();

			this.inputFusedConditionalOutputConditional(scenario)
			    .consumeSubscriptionWith(Subscription::cancel)
			    .thenCancel()
			    .verify();

			this.inputHiddenOutputConditionalCancel(scenario);

			this.inputFusedAsyncOutputFusedAsyncCancel(scenario);

			this.inputFusedAsyncOutputFusedAsyncConditionalCancel(scenario);

			this.inputFusedSyncOutputFusedSyncCancel(scenario);

			this.inputFusedSyncOutputFusedSyncConditionalCancel(scenario);
		});
	}

	@TestFactory
	public final Stream<DynamicTest> assertPrePostState() {
		return toDynamicTests(scenarios_touchAndAssertState(), scenario -> {
			this.inputHiddenOutputState(scenario);

			this.inputHiddenOutputConditionalState(scenario);

			this.inputFusedOutputState(scenario);

			this.inputFusedOutputConditionalState(scenario);
		});
	}

	@TestFactory
	public final Stream<DynamicTest> sequenceOfNextAndComplete() {
		return toDynamicTests(scenarios_operatorSuccess(), scenario -> {
			Consumer<StepVerifier.Step<O>> verifier = scenario.verifier();

			if (verifier == null) {
				verifier = step -> scenario.applySteps(step)
				                           .verifyComplete();
			}

			int fusion = scenario.fusionMode();

			this.inputHiddenOutputBackpressured(scenario)
			    .consumeSubscriptionWith(s -> s.request(0))
			    .verifyComplete();

			verifier.accept(this.inputHidden(scenario));
			verifier.accept(this.inputHiddenOutputConditionalTryNext(scenario));

			verifier.accept(this.inputFused(scenario));
			verifier.accept(this.inputFusedConditionalTryNext(scenario));

			if ((fusion & Fuseable.SYNC) != 0) {
				verifier.accept(this.inputFusedSyncOutputFusedSync(scenario));
				verifier.accept(this.inputFusedSyncOutputFusedSyncConditional(scenario));
			}

			if ((fusion & Fuseable.ASYNC) != 0) {
				verifier.accept(this.inputFusedAsyncOutputFusedAsync(scenario));
				verifier.accept(this.inputFusedAsyncOutputFusedAsyncConditional(scenario));
			}

			verifier.accept(this.inputConditionalTryNext(scenario));
			verifier.accept(this.inputConditionalOutputConditional(scenario));
			verifier.accept(this.inputFusedConditionalOutputConditional(scenario));
			verifier.accept(this.inputFusedConditionalOutputConditionalTryNext(scenario));
		});
	}

	@TestFactory
	public final Stream<DynamicTest> sequenceOfNextWithCallbackError() {
		defaultEmpty = true;
		defaultScenario.producerError(new RuntimeException("test"));
		return toDynamicTests(scenarios_operatorError(), scenario -> {
			Consumer<StepVerifier.Step<O>> verifier = scenario.verifier();

			String m = scenario.producerError.getMessage();
			Consumer<StepVerifier.Step<O>> errorVerifier = step -> {
				try {
					step.verifyErrorSatisfies(e -> {
						if (e instanceof NullPointerException || e instanceof IllegalStateException || e.getMessage()
						                                                                                .equals(m)) {
							return;
						}
						throw Exceptions.propagate(e);
					});
//						step.expectErrorMessage(m)
//						.verifyThenAssertThat()
//						.hasOperatorErrorWithMessage(m);
				}
				catch (Throwable e) {
					if (e instanceof AssertionError) {
						throw (AssertionError) e;
					}
					e = Exceptions.unwrap(e);
					if (e instanceof NullPointerException || e instanceof IllegalStateException || e.getMessage()
					                                                                                .equals(m)) {
						return;
					}
					throw Exceptions.propagate(e);
				}
			};

			if (verifier == null) {
				verifier = step -> errorVerifier.accept(scenario.applySteps(step));
				errorVerifier.accept(this.inputHiddenOutputBackpressured(scenario));
			}
			else {
				verifier.accept(this.inputHiddenOutputBackpressured(scenario));
			}

			int fusion = scenario.fusionMode();

			verifier.accept(this.inputHidden(scenario));
			verifier.accept(this.inputHiddenOutputConditionalTryNext(scenario));
			verifier.accept(this.inputFused(scenario));

			if (scenario.producerCount() > 0 && (fusion & Fuseable.SYNC) != 0) {
				verifier.accept(this.inputFusedSyncOutputFusedSync(scenario));
				verifier.accept(this.inputFusedSyncOutputFusedSyncConditional(scenario));
			}

			if (scenario.producerCount() > 0 && (fusion & Fuseable.ASYNC) != 0) {
				verifier.accept(this.inputFusedAsyncOutputFusedAsync(scenario));
				verifier.accept(this.inputFusedAsyncOutputFusedAsyncConditional(scenario));
				this.inputFusedAsyncOutputFusedAsyncCancel(scenario);
				this.inputFusedAsyncOutputFusedAsyncConditionalCancel(scenario);

			}

			verifier.accept(this.inputConditionalTryNext(scenario));
			verifier.accept(this.inputConditionalOutputConditional(scenario));
			verifier.accept(this.inputFusedConditionalTryNext(scenario));
			verifier.accept(this.inputFusedConditionalOutputConditional(scenario));
			verifier.accept(this.inputFusedConditionalOutputConditionalTryNext(scenario));
		});
	}

	@TestFactory
	public final Stream<DynamicTest> errorOnSubscribe() {
		defaultEmpty = true;
		String exceptionMessage = "test";

		Consumer<OperatorScenario<I, PI, O, PO>> prepareVerifier = scenario -> {
			if (scenario.verifier() != null) {
				return;
			}

			scenario.verifier = step -> {
				StepVerifier.Assertions assertions =
						scenario.applySteps(step)
						        .expectErrorMessage(exceptionMessage)
						        .verifyThenAssertThat();

				if (scenario.shouldHitDropErrorHookAfterTerminate()) {
					assertions.hasDroppedErrorsSatisfying(c -> {
						assertThat(c.stream().findFirst().get()).hasMessage(scenario.droppedError.getMessage());
					});
				}
				else {
					assertions.hasNotDroppedErrors();
				}

				if (scenario.shouldHitDropNextHookAfterTerminate()) {
					assertions.hasDropped(scenario.droppedItem);
				}
				else {
					assertions.hasNotDroppedElements();
				}
			};
		};

		return scenarios_errorFromUpstreamFailure().stream().flatMap(originalScenario -> {
			Stream<Tuple2<String, Function<OperatorScenario<I, PI, O, PO>, StepVerifier.Step<O>>>> steps = Stream.of(
					Tuples.of("inputHiddenError", this::inputHiddenError),
					Tuples.of("inputHiddenErrorOutputConditional", this::inputHiddenErrorOutputConditional),
					Tuples.of("inputConditionalError", this::inputConditionalError),
					Tuples.of("inputConditionalErrorOutputConditional", this::inputConditionalErrorOutputConditional),
					Tuples.of("inputFusedError", s -> {
						s.shouldHitDropErrorHookAfterTerminate(false);
						s.shouldHitDropNextHookAfterTerminate(false);
						return this.inputFusedError(s);
					}),
					Tuples.of("inputFusedErrorOutputFusedConditional", s -> {
						s.shouldHitDropErrorHookAfterTerminate(false);
						s.shouldHitDropNextHookAfterTerminate(false);
						return this.inputFusedErrorOutputFusedConditional(s);
					})
			);

			if (originalScenario.prefetch() != -1 || (originalScenario.fusionMode() & Fuseable.SYNC) != 0) {
				steps = Stream.concat(steps, Stream.of(
						Tuples.of("inputFusedSyncErrorOutputFusedSync", s -> {
							s.shouldHitDropErrorHookAfterTerminate(false);
							s.shouldHitDropNextHookAfterTerminate(false);
							return this.inputFusedSyncErrorOutputFusedSync(s);
						})
				));
			}

			if (originalScenario.prefetch() != -1 || (originalScenario.fusionMode() & Fuseable.ASYNC) != 0) {
				steps = Stream.concat(steps, Stream.of(
						Tuples.of("inputFusedAsyncErrorOutputFusedAsync", s -> {
							s.shouldHitDropErrorHookAfterTerminate(false);
							s.shouldHitDropNextHookAfterTerminate(false);
							return this.inputFusedAsyncErrorOutputFusedAsync(s);
						})
				));
			}

			return steps.map(tuple -> {
				String subScenarioName = tuple.getT1();
				Function<OperatorScenario<I, PI, O, PO>, StepVerifier.Step<O>> stepFunction = tuple.getT2();

				OperatorScenario<I, PI, O, PO> subScenario = originalScenario.duplicate();
				subScenario.description = subScenario.description() + "#" + subScenarioName;
				prepareVerifier.accept(subScenario);

				return toDynamicTest(subScenario, () -> {
					defaultScenario.producerError(new RuntimeException(exceptionMessage));
					StepVerifier.Step<O> step = stepFunction.apply(subScenario);
					subScenario.verifier().accept(step);
				});
			});
		});
	}

	@TestFactory
	public final Stream<DynamicTest> sequenceOfNextAndCancel() {
		return toDynamicTests(scenarios_operatorSuccess(), scenario -> {
		});
	}

	@TestFactory
	public final Stream<DynamicTest> sequenceOfNextAndError() {
		return toDynamicTests(scenarios_operatorSuccess(), scenario -> {
		});
	}

	//common n unused item or dropped
	protected final I item(int i) {
		if (defaultScenario.producingMapper == null) {
			throw Exceptions.bubble(new Exception("No producer set in " + "defaultScenario"));
		}
		return defaultScenario.producingMapper
		                      .apply(i);
	}

	//unprocessable exception (dropped)
	protected final RuntimeException droppedException() {
		if (defaultScenario.droppedError == null) {
			throw Exceptions.bubble(new Exception("No dropped exception set in " + "defaultScenario"));
		}
		return defaultScenario.droppedError;
	}

	protected final RuntimeException exception() {
		if (defaultScenario.producerError == null) {
			throw Exceptions.bubble(new Exception("No exception set in " + "defaultScenario"));
		}
		return defaultScenario.producerError;
	}

	protected OperatorScenario<I, PI, O, PO> defaultScenarioOptions(OperatorScenario<I, PI, O, PO> defaultOptions) {
		return defaultOptions;
	}

	protected List<? extends OperatorScenario<I, PI, O, PO>> scenarios_operatorError() {
		return Collections.emptyList();
	}

	protected List<? extends OperatorScenario<I, PI, O, PO>> scenarios_operatorSuccess() {
		return Collections.emptyList();
	}

	protected List<? extends OperatorScenario<I, PI, O, PO>> scenarios_errorFromUpstreamFailure() {
		return scenarios_operatorSuccess();
	}

	protected List<? extends OperatorScenario<I, PI, O, PO>> scenarios_touchAndAssertState() {
		return scenarios_operatorSuccess();
	}

	abstract PO conditional(PO output);

	abstract PO doOnSubscribe(PO output, Consumer<? super Subscription> doOnSubscribe);

	final PI anySource(OperatorScenario<I, PI, O, PO> scenario) {
		if((scenario.fusionMode() & Fuseable.SYNC) != 0 && scenario.producerCount() != -1){
			return withFluxSource(fluxFuseableSync(scenario));
		}
		return withFluxSource(fluxFuseableAsync(scenario));
	}

	final PI anySourceHidden(OperatorScenario<I, PI, O, PO> scenario) {
		return hide(withFluxSource(fluxFuseableAsync(scenario)));
	}

	final Flux<I> fluxFuseableAsync(OperatorScenario<I, PI, O, PO> scenario) {
		int p = scenario.producerCount();
		ReplayProcessor<I> rp = ReplayProcessor.create();

		switch (p) {
			case -1:
				break;
			case 0:
				rp.onComplete();
				break;
			case 1:
				rp.onNext(scenario.producingMapper
				                  .apply(0));
				rp.onComplete();
				break;
			default:
				if (p > 10_000) {
					throw new IllegalArgumentException("Should not preload async source" + " " + "more than 10000," + " was " + p);
				}
				for (int i = 0; i < scenario.producerCount(); i++) {
					rp.onNext(scenario.producingMapper
					                  .apply(i));
				}
				rp.onComplete();
		}
		return rp;
	}

	final Flux<I> fluxFuseableSync(OperatorScenario<I, PI, O, PO> scenario) {
		int p = scenario.producerCount();
		switch (p) {
			case -1:
				throw new IllegalArgumentException("cannot fuse sync never emitting " + "producer");
			case 0:
				return new FluxEmptySyncFuseable<>();
			default:
				return Flux.fromIterable(() -> new Iterator<I>() {
					int i = 0;

					@Override
					public boolean hasNext() {
						return i < p;
					}

					@Override
					public I next() {
						return scenario.producingMapper
						               .apply(i++);
					}
				});
		}
	}

	final <S extends OperatorScenario<I, PI, O, PO>> void forEachScenario(List<S> scenarios,
			Consumer<S> test) {
		for (S scenario : scenarios) {
			if (scenario == null) {
				continue;
			}

			try {
				test.accept(scenario);
			}
			catch (Error | RuntimeException e) {
				if (scenario.description != null) {
					e.addSuppressed(new Exception(scenario.description, scenario.stack));
				}
				if (scenario.stack != null) {
					e.addSuppressed(scenario.stack);
				}
				throw e;
			}
			catch (Throwable e) {
				if (scenario.description != null) {
					e.addSuppressed(new Exception(scenario.description, scenario.stack));
				}
				if (scenario.stack != null) {
					e.addSuppressed(scenario.stack);
				}
				throw Exceptions.bubble(e);
			}
			finally {
				ReactorTestExecutionListener.reset();
			}
		}
	}

	abstract PI hide(PI input);

	final StepVerifier.Step<O> inputHidden(OperatorScenario<I, PI, O, PO> scenario) {
		return StepVerifier.create(scenario.body().apply(anySourceHidden(scenario)));
	}

	final StepVerifier.Step<O> inputHiddenOutputBackpressured(OperatorScenario<I, PI, O, PO> scenario) {
		int expected = scenario.receiverCount();
		int missing = expected - (expected / 2);

		long toRequest =
				expected == Integer.MAX_VALUE ? Long.MAX_VALUE : (expected - missing);

		StepVerifier.Step<O> step = StepVerifier.create(scenario.body()
		                                                        .apply(anySourceHidden(scenario)), toRequest);

		if (toRequest == Long.MAX_VALUE) {
			return scenario.applySteps(step);
		}
		return scenario.applySteps(expected - missing, step);
	}



	final StepVerifier.Step<O> inputHiddenOutputConditionalTryNext(OperatorScenario<I, PI, O, PO> scenario) {
		return StepVerifier.create(scenario.body()
		                                   .andThen(this::conditional)
		                                   .apply(anySourceHidden(scenario)),
				Math.max(scenario.producerCount(), scenario.receiverCount()))
		                   .consumeSubscriptionWith(s -> s.request(0));
	}

	final void inputHiddenOutputConditionalCancel(OperatorScenario<I, PI, O, PO> scenario) {
		StepVerifier.create(scenario.body()
		                            .andThen(this::conditional)
		                            .apply(anySourceHidden(scenario)))
		            .thenCancel() //hit double cancel
		            .verify();
	}

	@SuppressWarnings("unchecked")
	final void inputHiddenOutputState(OperatorScenario<I, PI, O, PO> scenario) {
		this.fluxState(scenario, false)
		    .subscribe(Operators.drainSubscriber());
	}

	final void inputHiddenOutputConditionalState(OperatorScenario<I, PI, O, PO> scenario) {
		this.fluxState(scenario, true)
		    .subscribe(Operators.drainSubscriber());
	}

	final StepVerifier.Step<O> inputConditionalTryNext(OperatorScenario<I, PI, O, PO> scenario) {
		TestPublisher<I> ts = TestPublisher.create();

		return StepVerifier.create(scenario.body().apply(withFluxSource(ts.flux())), Math.max(scenario.producerCount(), scenario.receiverCount()))
		                   .then(() -> testPublisherSource(scenario, ts));
	}

	final StepVerifier.Step<O> inputConditionalOutputConditional(OperatorScenario<I, PI, O, PO> scenario) {
		TestPublisher<I> ts = TestPublisher.create();

		return StepVerifier.create(scenario.body()
		                                   .andThen(this::conditional)
		                                   .apply(withFluxSource(ts.flux())))
		                   .then(() -> testPublisherSource(scenario, ts));

	}

	final StepVerifier.Step<O> inputFused(OperatorScenario<I, PI, O, PO> scenario) {
		return StepVerifier.create(scenario.body().apply(anySource(scenario)));
	}

	final void inputFusedOutputState(OperatorScenario<I, PI, O, PO> scenario) {
		this.fluxFuseableAsyncState(scenario, false)
		    .subscribe(Operators.drainSubscriber());
	}

	final void inputFusedOutputConditionalState(OperatorScenario<I, PI, O, PO> scenario) {
		this.fluxFuseableAsyncState(scenario, true)
		    .subscribe(Operators.drainSubscriber());
	}

	final StepVerifier.Step<O> inputFusedConditionalTryNext(OperatorScenario<I, PI, O, PO> scenario) {
		return StepVerifier.create(scenario.body().apply(anySource(scenario)),
				Math.max(scenario.producerCount(), scenario.receiverCount()))
		                   .consumeSubscriptionWith(s -> s.request(0));
	}

	final StepVerifier.Step<O> inputFusedConditionalOutputConditional(OperatorScenario<I, PI, O, PO> scenario) {
		return StepVerifier.create(scenario.body()
		                                   .andThen(this::conditional)
		                                   .apply(anySource(scenario)));
	}

	final StepVerifier.Step<O> inputFusedConditionalOutputConditionalTryNext(OperatorScenario<I, PI, O, PO> scenario) {
		return StepVerifier.create(scenario.body()
		                                   .andThen(this::conditional)
		                                   .apply(anySource(scenario)),
				Math.max(scenario.producerCount(), scenario.receiverCount()))
		                   .consumeSubscriptionWith(s -> s.request(0));
	}

	final StepVerifier.Step<O> inputFusedAsyncOutputFusedAsync(OperatorScenario<I, PI, O, PO> scenario) {
		UnicastProcessor<I> up = UnicastProcessor.create();
		return StepVerifier.create(scenario.body()
		                                   .apply(withFluxSource(up)))
		                   .expectFusion(Fuseable.ASYNC)
		                   .then(() -> testUnicastSource(scenario, up));
	}

	final StepVerifier.Step<O> inputFusedAsyncOutputFusedAsyncConditional(OperatorScenario<I, PI, O, PO> scenario) {
		UnicastProcessor<I> up = UnicastProcessor.create();
		return StepVerifier.create(scenario.body()
		                                   .andThen(this::conditional)
		                                   .apply(withFluxSource(up)))
		                   .expectFusion(Fuseable.ASYNC)
		                   .then(() -> testUnicastSource(scenario, up));
	}

	@SuppressWarnings("unchecked")
	final void inputFusedAsyncOutputFusedAsyncCancel(OperatorScenario<I, PI, O, PO> scenario) {
		if ((scenario.fusionMode() & Fuseable.ASYNC) != 0) {
			UnicastProcessor<I> up = UnicastProcessor.create();
			testUnicastSource(scenario, up);
			StepVerifier.create(scenario.body()
			                            .apply(withFluxSource(up)), 0)
			            .consumeSubscriptionWith(s -> {
				            if (s instanceof Fuseable.QueueSubscription) {
					            Fuseable.QueueSubscription<O> qs = ((Fuseable.QueueSubscription<O>) s);
					            qs.requestFusion(ASYNC);
					            if (up.actual() != qs || scenario.prefetch() == -1) {
						            qs.size(); //touch undeterministic
					            }
					            else {
						            assertThat(qs.size()).isEqualTo(up.size());
					            }
					            try {
						            qs.poll();
						            qs.poll();
						            qs.poll();
					            }
					            catch (Exception e) {
					            }
					            if (Scannable.from(qs)
					                         .scan(Scannable.Attr.ERROR) != null) {
						            if (scenario.producerError != null) {
							            assertThat(Scannable.from(qs).scan(Scannable.Attr.ERROR))
									            .hasMessage(scenario.producerError.getMessage());
						            }
						            if (up.actual() != qs || scenario.prefetch() == -1) {
							            qs.size(); //touch undeterministic
						            }
						            else {
							            assertThat(qs.size()).isEqualTo(up.size());
						            }
					            }
					            qs.clear();
					            assertThat(qs.size()).isEqualTo(0);
				            }
			            })
			            .thenCancel()
			            .verify();

			UnicastProcessor<I> up2 = UnicastProcessor.create();
			StepVerifier.create(scenario.body()
			                            .apply(withFluxSource(up2)), 0)
			            .consumeSubscriptionWith(s -> {
				            if (s instanceof Fuseable.QueueSubscription) {
					            Fuseable.QueueSubscription<O> qs = ((Fuseable.QueueSubscription<O>) s);
					            assertThat(qs.requestFusion(ASYNC | THREAD_BARRIER)).isEqualTo(
							            scenario.fusionModeThreadBarrier & ASYNC);
				            }
			            })
			            .thenCancel()
			            .verify();
		}
	}

	@SuppressWarnings("unchecked")
	final void inputFusedAsyncOutputFusedAsyncConditionalCancel(OperatorScenario<I, PI, O, PO> scenario) {
		if ((scenario.fusionMode() & Fuseable.ASYNC) != 0) {
			UnicastProcessor<I> up = UnicastProcessor.create();
			testUnicastSource(scenario, up);
			StepVerifier.create(scenario.body()
			                            .andThen(f -> doOnSubscribe(f, s -> {
				                            if (s instanceof Fuseable.QueueSubscription) {
					                            Fuseable.QueueSubscription<O> qs =
							                            (Fuseable.QueueSubscription<O>) s;
					                            qs.requestFusion(ASYNC);
					                            if (up.actual() != qs || scenario.prefetch() == -1) {
						                            qs.size(); //touch undeterministic
					                            }
					                            else {
						                            assertThat(qs.size()).isEqualTo(up.size());
					                            }
					                            if (Scannable.from(qs)
					                                         .scan(Scannable.Attr.ERROR) != null) {
						                            if (scenario.producerError != null) {
							                            assertThat(Scannable.from(qs).scan(Scannable.Attr.ERROR))
									                            .hasMessage(scenario.producerError.getMessage());
						                            }
						                            if (up.actual() != qs || scenario.prefetch() == -1) {
							                            qs.size(); //touch undeterministic
						                            }
						                            else {
							                            assertThat(qs.size()).isEqualTo(up.size());
						                            }
					                            }
					                            qs.clear();
					                            assertThat(qs.size()).isEqualTo(0);
				                            }
			                            }))
			                            .andThen(this::conditional)
			                            .apply(withFluxSource(up)), 0)
			            .thenCancel()
			            .verify();

			UnicastProcessor<I> up2 = UnicastProcessor.create();
			StepVerifier.create(scenario.body()
			                            .andThen(f -> doOnSubscribe(f, s -> {
				                            if (s instanceof Fuseable.QueueSubscription) {
					                            Fuseable.QueueSubscription<O> qs =
							                            (Fuseable.QueueSubscription<O>) s;
					                            assertThat(qs.requestFusion(ASYNC | THREAD_BARRIER)).isEqualTo(
							                            scenario.fusionModeThreadBarrier & ASYNC);
				                            }
			                            }))
			                            .andThen(this::conditional)
			                            .apply(withFluxSource(up2)), 0)
			            .thenCancel()
			            .verify();
		}
	}

	@SuppressWarnings("unchecked")
	final StepVerifier.Step<O> inputFusedSyncOutputFusedSync(OperatorScenario<I, PI, O, PO> scenario) {
		return StepVerifier.create(scenario.body()
		                                   .apply(withFluxSource(fluxFuseableSync(scenario))))
		                   .expectFusion(Fuseable.SYNC);
	}

	@SuppressWarnings("unchecked")
	final void inputFusedSyncOutputFusedSyncCancel(OperatorScenario<I, PI, O, PO> scenario) {
		if (scenario.producerCount() != -1 && (scenario.fusionMode() & Fuseable.SYNC) != 0) {
			StepVerifier.create(scenario.body()
			                            .apply(withFluxSource(fluxFuseableSync(scenario))), 0)
			            .consumeSubscriptionWith(s -> {
				            if (s instanceof Fuseable.QueueSubscription) {
					            Fuseable.QueueSubscription<O> qs =
							            ((Fuseable.QueueSubscription<O>) s);

					            assertThat(qs.requestFusion(Fuseable.SYNC | THREAD_BARRIER)).isEqualTo(
							            scenario.fusionModeThreadBarrier & Fuseable.SYNC);

					            qs.size();
					            qs.isEmpty();
					            qs.clear();
					            assertThat(qs.isEmpty()).isTrue();
				            }
			            })
			            .thenCancel()
			            .verify();

			StepVerifier.create(scenario.body()
			                            .apply(withFluxSource(fluxFuseableSync(scenario))), 0)
			            .consumeSubscriptionWith(s -> {
				            if (s instanceof Fuseable.QueueSubscription) {
					            Fuseable.QueueSubscription<O> qs =
							            ((Fuseable.QueueSubscription<O>) s);
					            assertThat(qs.requestFusion(NONE)).isEqualTo(NONE);
				            }
			            })
			            .thenCancel()
			            .verify();
		}
	}

	@SuppressWarnings("unchecked")
	final StepVerifier.Step<O> inputFusedSyncOutputFusedSyncConditional(OperatorScenario<I, PI, O, PO> scenario) {
		return StepVerifier.create(scenario.body()
		                                   .andThen(this::conditional)
		                                   .apply(withFluxSource(fluxFuseableSync(scenario))))
		                   .expectFusion(Fuseable.SYNC);
	}

	@SuppressWarnings("unchecked")
	final void inputFusedSyncOutputFusedSyncConditionalCancel(OperatorScenario<I, PI, O, PO> scenario) {
		if (scenario.producerCount() != -1 && (scenario.fusionMode() & Fuseable.SYNC) != 0) {
			StepVerifier.create(
					scenario.body()
					        .andThen(f -> doOnSubscribe(f, s -> {
						        if (s instanceof Fuseable.QueueSubscription) {
							        Fuseable.QueueSubscription<O> qs =
									        (Fuseable.QueueSubscription<O>) s;

							        assertThat(qs.requestFusion(Fuseable.SYNC | THREAD_BARRIER)).isEqualTo(
									        scenario.fusionModeThreadBarrier & Fuseable.SYNC);

							        qs.size();
							        qs.isEmpty();
							        qs.clear();
							        assertThat(qs.isEmpty()).isTrue();
						        }
					        }))
					        .andThen(this::conditional)
					        .apply(withFluxSource(fluxFuseableSync(scenario))), 0)
			            .thenAwait()
			            .thenCancel()
			            .verify();

			StepVerifier.create(scenario.body()
			                            .andThen(f -> doOnSubscribe(f, s -> {
				                            if (s instanceof Fuseable.QueueSubscription) {
					                            Fuseable.QueueSubscription<O> qs =
							                            (Fuseable.QueueSubscription<O>) s;
					                            assertThat(qs.requestFusion(NONE)).isEqualTo(
							                            NONE);
				                            }
			                            }))
			                            .andThen(this::conditional)
			                            .apply(withFluxSource(fluxFuseableSync(scenario))), 0)
			            .thenAwait()
			            .thenCancel()
			            .verify();
		}
	}

	final StepVerifier.Step<O> inputConditionalError(OperatorScenario<I, PI, O, PO> scenario) {
		TestPublisher<I> ts =
				TestPublisher.createNoncompliant(TestPublisher.Violation.CLEANUP_ON_TERMINATE);
		return StepVerifier.create(scenario.body()
		                                   .apply(withFluxSource(ts.flux())))
		                   .then(() -> {
			                   ts.error(exception());

			                   //verify drop path
			                   if (scenario.shouldHitDropErrorHookAfterTerminate()) {
				                   ts.complete();
				                   ts.error(scenario.droppedError);
			                   }
			                   if (scenario.shouldHitDropNextHookAfterTerminate()) {
				                   ts.next(scenario.droppedItem);
			                   }
		                   });
	}

	final StepVerifier.Step<O> inputHiddenError(OperatorScenario<I, PI, O, PO> scenario) {
		TestPublisher<I> ts =
				TestPublisher.createNoncompliant(TestPublisher.Violation.CLEANUP_ON_TERMINATE,
						TestPublisher.Violation.REQUEST_OVERFLOW);
		return StepVerifier.create(scenario.body()
		                                   .apply(hide(withFluxSource(ts.flux()))))
		                   .then(() -> {
			                   ts.error(exception());
			                   if (scenario.shouldHitDropErrorHookAfterTerminate()) {
				                   ts.complete();
				                   ts.error(scenario.droppedError);
			                   }

			                   //verify drop path
			                   if (scenario.shouldHitDropNextHookAfterTerminate()) {
				                   ts.next(scenario.droppedItem);
			                   }
		                   });
	}

	@SuppressWarnings("unchecked")
	final StepVerifier.Step<O> inputFusedError(OperatorScenario<I, PI, O, PO> scenario) {
		UnicastProcessor<I> up = UnicastProcessor.create();

		return StepVerifier.create(scenario.body()
		                                   .apply(up.as(f -> withFluxSource(new FluxFuseableExceptionOnPoll<>(
				                                   f,
				                                   exception())))))
		                   .then(testUnicastDropPath(scenario, up));
	}

	final StepVerifier.Step<O> inputConditionalErrorOutputConditional(OperatorScenario<I, PI, O, PO> scenario) {
		TestPublisher<I> ts =
				TestPublisher.createNoncompliant(TestPublisher.Violation.CLEANUP_ON_TERMINATE);

		return StepVerifier.create(scenario.body()
		                                   .andThen(this::conditional)
		                                   .apply(withFluxSource(ts.flux())))
		                   .then(() -> {
			                   ts.error(exception());

			                   //verify drop path
			                   if (scenario.shouldHitDropErrorHookAfterTerminate()) {
				                   ts.complete();
				                   ts.error(scenario.droppedError);
			                   }
			                   if (scenario.shouldHitDropNextHookAfterTerminate()) {
				                   ts.next(scenario.droppedItem);
			                   }
		                   });
	}

	final StepVerifier.Step<O> inputHiddenErrorOutputConditional(OperatorScenario<I, PI, O, PO> scenario) {
		TestPublisher<I> ts =
				TestPublisher.createNoncompliant(TestPublisher.Violation.CLEANUP_ON_TERMINATE);
		return StepVerifier.create(scenario.body()
		                                   .andThen(this::conditional)
		                                   .apply(hide(withFluxSource(ts.flux()))))
		                   .then(() -> {
			                   ts.error(exception());

			                   //verify drop path
			                   if (scenario.shouldHitDropNextHookAfterTerminate()) {
				                   ts.next(scenario.droppedItem);
			                   }
			                   if (scenario.shouldHitDropErrorHookAfterTerminate()) {
				                   ts.complete();
				                   ts.error(scenario.droppedError);
			                   }
		                   });
	}

	final StepVerifier.Step<O> inputFusedSyncErrorOutputFusedSync(OperatorScenario<I, PI, O, PO> scenario) {
		return StepVerifier.create(scenario.body()
		                                   .apply(Flux.just(item(0), item(1))
		                                              .as(f -> withFluxSource(new FluxFuseableExceptionOnPoll<>(
				                                              f,
				                                              exception())))))
		                   .expectFusion(scenario.fusionMode() & SYNC);
	}

	final StepVerifier.Step<O> inputFusedAsyncErrorOutputFusedAsync(OperatorScenario<I, PI, O, PO> scenario) {
		UnicastProcessor<I> up = UnicastProcessor.create();
		up.onNext(item(0));
		return StepVerifier.create(scenario.body()
		                                   .apply(up.as(f -> withFluxSource(new FluxFuseableExceptionOnPoll<>(
				                                   f,
				                                   exception())))))
		                   .expectFusion(scenario.fusionMode() & ASYNC);
	}

	@SuppressWarnings("unchecked")
	final StepVerifier.Step<O> inputFusedErrorOutputFusedConditional(OperatorScenario<I, PI, O, PO> scenario) {
		UnicastProcessor<I> up = UnicastProcessor.create();
		return StepVerifier.create(scenario.body()
		                                   .andThen(this::conditional)
		                                   .apply(up.as(f -> withFluxSource(new FluxFuseableExceptionOnPoll<>(
				                                   f,
				                                   exception())))))
		                   .then(testUnicastDropPath(scenario, up));
	}

	final Runnable testUnicastDropPath(OperatorScenario<I, PI, O, PO> scenario,
			UnicastProcessor<I> up) {
		return () -> {
			if (up.actual() != null) {
				up.actual()
				  .onError(exception());

				//verify drop path
				if (scenario.shouldHitDropErrorHookAfterTerminate()) {
					up.actual()
					  .onComplete();
					up.actual()
					  .onError(scenario.droppedError);
				}
				if (scenario.shouldHitDropNextHookAfterTerminate()) {
					FluxFuseableExceptionOnPoll.next(up.actual(), scenario.droppedItem);

					if (FluxFuseableExceptionOnPoll.shouldTryNext(up.actual())) {
						FluxFuseableExceptionOnPoll.tryNext(up.actual(), scenario.droppedItem);
					}
				}

			}
		};
	}

	final void touchInner(@Nullable Object t){
		if(t == null) return;
		Scannable o = Scannable.from(t);
		o.scan(Scannable.Attr.ACTUAL);
		o.scan(Scannable.Attr.BUFFERED);
		o.scan(Scannable.Attr.CANCELLED);
		o.scan(Scannable.Attr.CAPACITY);
		o.scan(Scannable.Attr.DELAY_ERROR);
		o.scan(Scannable.Attr.ERROR);
		o.scan(Scannable.Attr.PREFETCH);
		o.scan(Scannable.Attr.PARENT);
		o.scan(Scannable.Attr.REQUESTED_FROM_DOWNSTREAM);
		o.scan(Scannable.Attr.TERMINATED);
		o.inners();
	}

	@SuppressWarnings("unchecked")
	final void touchTreeState(@Nullable Object parent){
		if (parent == null) {
			return;
		}
		touchInner(parent);
		Scannable.from(parent)
		         .inners()
		         .forEach(this::touchInner);
	}

	final  void testPublisherSource(OperatorScenario<I, PI, O, PO> scenario, TestPublisher<I> ts) {
		fluxFuseableAsync(scenario).subscribe(ts::next, ts::error, ts::complete);
	}

	final void testUnicastSource(OperatorScenario<I, PI, O, PO> scenario,
			UnicastProcessor<I> ts) {
		fluxFuseableAsync(scenario).subscribe(ts);
	}

	abstract PI sourceCallable(OperatorScenario<I, PI, O, PO> scenario);

	abstract PI sourceScalar(OperatorScenario<I, PI, O, PO> scenario);

	abstract PI withFluxSource(Flux<I> input);

	@SuppressWarnings("unchecked")
	final Flux<O> fluxFuseableAsyncState(OperatorScenario<I, PI, O, PO> scenario,
			boolean conditional) {
		AtomicReference<Scannable> ref = new AtomicReference<>();
		Flux<I> source = this.fluxFuseableAsync(scenario)
		                     .doOnSubscribe(s -> Scannable.from(s)
		                                                  .actuals()
		                                                  .skip(1)
		                                                  .findFirst()
		                                                  .ifPresent(t -> {
			                                                  ref.set(t);
			                                                 if (scenario.prefetch() != -1) {
				                                                  assertThat(t.scan(Scannable.Attr.PREFETCH))
						                                                  .isEqualTo(scenario.prefetch());
			                                                  }
		                                                  }));

		if (source.getPrefetch() != -1 && scenario.prefetch() != -1) {
			assertThat(Math.min(source.getPrefetch(), Integer.MAX_VALUE)).isEqualTo(
					scenario.prefetch());
		}

		PO f;

		f = applyStateScenario(scenario, conditional, source);

		return Flux.from(f)
		           .doOnSubscribe(parent -> {
			           Scannable t = Scannable.from(parent);
			           assertThat(t.scan(Scannable.Attr.ERROR)).isNull();
			           assertThat(t.scanOrDefault(Scannable.Attr.TERMINATED, false)).isFalse();

			           //noop path
			           if (parent instanceof Subscriber) {
				           ((Subscriber<I>) parent).onSubscribe(Operators.emptySubscription());
				           ((Subscriber<I>) parent).onSubscribe(Operators.cancelledSubscription());
			           }

			           touchTreeState(parent);
		           })
		           .doOnComplete(() -> {
			           if (ref.get() != null) {
				           Scannable t = ref.get();
				           if (scenario.shouldAssertPostTerminateState()) {
					           assertThat(t.scanOrDefault(Scannable.Attr.TERMINATED, true)).isTrue();
				           }
				           touchTreeState(ref.get());
			           }
		           })
		           .doOnNext(d -> touchTreeState(ref.get()));
	}

	final PO fluxState(OperatorScenario<I, PI, O, PO> scenario, boolean conditional) {
		Flux<I> source = Flux.from(s -> {
			Scannable t = Scannable.from(s);
			assertThat(t.scan(Scannable.Attr.ERROR)).isNull();
			assertThat(t.scanOrDefault(Scannable.Attr.TERMINATED, false)).isFalse();

				if (scenario.prefetch() != -1) {
					assertThat(t.scan(Scannable.Attr.PREFETCH)).isEqualTo(scenario.prefetch());
				}

			touchTreeState(s);

			s.onSubscribe(Operators.emptySubscription());
			s.onSubscribe(Operators.emptySubscription()); //noop path
			s.onSubscribe(Operators.cancelledSubscription()); //noop path
			s.onComplete();
			touchTreeState(s);
			if (scenario.shouldAssertPostTerminateState()) {
				assertThat(t.scanOrDefault(Scannable.Attr.TERMINATED, true)).isTrue();
			}
		});

		return applyStateScenario(scenario, conditional, source);
	}

	PO applyStateScenario(OperatorScenario<I, PI, O, PO> scenario,
			boolean conditional,
			Flux<I> source) {
		PO f;
		if (conditional) {
			f = scenario.body()
			            .andThen(this::conditional)
			            .apply(withFluxSource(source));
		}
		else {
			f = scenario.body()
			            .apply(withFluxSource(source));
			if ((f instanceof Flux || f instanceof ParallelFlux) && scenario.prefetch() != -1) {
				if (f instanceof Flux) {
					assertThat(Math.min(((Flux) f).getPrefetch(),
							Integer.MAX_VALUE)).isEqualTo(scenario.prefetch());
				}
				else {
					assertThat(Math.min(((ParallelFlux) f).getPrefetch(),
							Integer.MAX_VALUE)).isEqualTo(scenario.prefetch());
				}
			}
		}
		return f;
	}

	private Stream<DynamicTest> toDynamicTests(
			List<? extends OperatorScenario<I, PI, O, PO>> scenarios,
			ThrowingConsumer<OperatorScenario<I, PI, O, PO>> executable
	) {
		return scenarios.stream().map(scenario -> {
			return toDynamicTest(scenario, () -> {
				executable.accept(scenario);
			});
		});
	}

	private DynamicTest toDynamicTest(OperatorScenario<I, PI, O, PO> scenario, ThrowingRunnable runnable) {
		return DynamicTest.dynamicTest(scenario.description(), () -> {
			if (scenario.stack != null) {
				System.out.println("\tat " + scenario.stack.getStackTrace()[2]);
			}
			runnable.run();
		});
	}

}<|MERGE_RESOLUTION|>--- conflicted
+++ resolved
@@ -24,19 +24,11 @@
 import java.util.function.Function;
 import java.util.stream.Stream;
 
-<<<<<<< HEAD
-import org.junit.Before;
 import org.junit.function.ThrowingRunnable;
 import org.junit.jupiter.api.BeforeEach;
 import org.junit.jupiter.api.DynamicTest;
 import org.junit.jupiter.api.TestFactory;
 import org.junit.jupiter.api.function.ThrowingConsumer;
-=======
-
-import org.junit.jupiter.api.AfterEach;
-import org.junit.jupiter.api.BeforeEach;
-import org.junit.jupiter.api.Test;
->>>>>>> afad7802
 import org.reactivestreams.Publisher;
 import org.reactivestreams.Subscriber;
 import org.reactivestreams.Subscription;
@@ -51,11 +43,8 @@
 import reactor.core.publisher.UnicastProcessor;
 import reactor.test.StepVerifier;
 import reactor.util.annotation.Nullable;
-<<<<<<< HEAD
 import reactor.util.function.Tuple2;
 import reactor.util.function.Tuples;
-=======
->>>>>>> afad7802
 
 import static org.assertj.core.api.Assertions.assertThat;
 import static reactor.core.Fuseable.*;
@@ -67,22 +56,9 @@
 
 	OperatorScenario<I, PI, O, PO> defaultScenario;
 
-<<<<<<< HEAD
 	boolean defaultEmpty;
 
 	@BeforeEach
-	@Before
-=======
-	boolean defaultEmpty = false;
-
-	@AfterEach
-	public void afterScenariosRun(){
-		resetHooks();
-		defaultEmpty = false;
-	}
-
-	@BeforeEach
->>>>>>> afad7802
 	public final void initDefaultScenario() {
 		defaultEmpty = false;
 		defaultScenario = defaultScenarioOptions(new OperatorScenario<>(null, null));
@@ -93,28 +69,28 @@
 		defaultEmpty = true;
 		return toDynamicTests(scenarios_operatorSuccess(), s -> {
 			OperatorScenario<I, PI, O, PO> scenario = s.duplicate()
-			                                            .receiverEmpty()
-			                                            .receiverDemand(0);
+					.receiverEmpty()
+					.receiverDemand(0);
 
 			this.inputHiddenOutputBackpressured(scenario)
-			    .consumeSubscriptionWith(Subscription::cancel)
-			    .thenCancel()
-			    .verify();
+					.consumeSubscriptionWith(Subscription::cancel)
+					.thenCancel()
+					.verify();
 
 			this.inputHidden(scenario)
-			    .consumeSubscriptionWith(Subscription::cancel)
-			    .thenCancel()
-			    .verify();
+					.consumeSubscriptionWith(Subscription::cancel)
+					.thenCancel()
+					.verify();
 
 			this.inputHiddenOutputBackpressured(scenario)
-			    .consumeSubscriptionWith(Subscription::cancel)
-			    .thenCancel()
-			    .verify();
+					.consumeSubscriptionWith(Subscription::cancel)
+					.thenCancel()
+					.verify();
 
 			this.inputFusedConditionalOutputConditional(scenario)
-			    .consumeSubscriptionWith(Subscription::cancel)
-			    .thenCancel()
-			    .verify();
+					.consumeSubscriptionWith(Subscription::cancel)
+					.thenCancel()
+					.verify();
 
 			this.inputHiddenOutputConditionalCancel(scenario);
 
@@ -148,14 +124,14 @@
 
 			if (verifier == null) {
 				verifier = step -> scenario.applySteps(step)
-				                           .verifyComplete();
+						.verifyComplete();
 			}
 
 			int fusion = scenario.fusionMode();
 
 			this.inputHiddenOutputBackpressured(scenario)
-			    .consumeSubscriptionWith(s -> s.request(0))
-			    .verifyComplete();
+					.consumeSubscriptionWith(s -> s.request(0))
+					.verifyComplete();
 
 			verifier.accept(this.inputHidden(scenario));
 			verifier.accept(this.inputHiddenOutputConditionalTryNext(scenario));
@@ -192,7 +168,7 @@
 				try {
 					step.verifyErrorSatisfies(e -> {
 						if (e instanceof NullPointerException || e instanceof IllegalStateException || e.getMessage()
-						                                                                                .equals(m)) {
+								.equals(m)) {
 							return;
 						}
 						throw Exceptions.propagate(e);
@@ -207,7 +183,7 @@
 					}
 					e = Exceptions.unwrap(e);
 					if (e instanceof NullPointerException || e instanceof IllegalStateException || e.getMessage()
-					                                                                                .equals(m)) {
+							.equals(m)) {
 						return;
 					}
 					throw Exceptions.propagate(e);
@@ -262,8 +238,8 @@
 			scenario.verifier = step -> {
 				StepVerifier.Assertions assertions =
 						scenario.applySteps(step)
-						        .expectErrorMessage(exceptionMessage)
-						        .verifyThenAssertThat();
+								.expectErrorMessage(exceptionMessage)
+								.verifyThenAssertThat();
 
 				if (scenario.shouldHitDropErrorHookAfterTerminate()) {
 					assertions.hasDroppedErrorsSatisfying(c -> {
@@ -356,7 +332,7 @@
 			throw Exceptions.bubble(new Exception("No producer set in " + "defaultScenario"));
 		}
 		return defaultScenario.producingMapper
-		                      .apply(i);
+				.apply(i);
 	}
 
 	//unprocessable exception (dropped)
@@ -414,25 +390,25 @@
 		ReplayProcessor<I> rp = ReplayProcessor.create();
 
 		switch (p) {
-			case -1:
-				break;
-			case 0:
-				rp.onComplete();
-				break;
-			case 1:
+		case -1:
+			break;
+		case 0:
+			rp.onComplete();
+			break;
+		case 1:
+			rp.onNext(scenario.producingMapper
+					.apply(0));
+			rp.onComplete();
+			break;
+		default:
+			if (p > 10_000) {
+				throw new IllegalArgumentException("Should not preload async source" + " " + "more than 10000," + " was " + p);
+			}
+			for (int i = 0; i < scenario.producerCount(); i++) {
 				rp.onNext(scenario.producingMapper
-				                  .apply(0));
-				rp.onComplete();
-				break;
-			default:
-				if (p > 10_000) {
-					throw new IllegalArgumentException("Should not preload async source" + " " + "more than 10000," + " was " + p);
-				}
-				for (int i = 0; i < scenario.producerCount(); i++) {
-					rp.onNext(scenario.producingMapper
-					                  .apply(i));
-				}
-				rp.onComplete();
+						.apply(i));
+			}
+			rp.onComplete();
 		}
 		return rp;
 	}
@@ -440,25 +416,25 @@
 	final Flux<I> fluxFuseableSync(OperatorScenario<I, PI, O, PO> scenario) {
 		int p = scenario.producerCount();
 		switch (p) {
-			case -1:
-				throw new IllegalArgumentException("cannot fuse sync never emitting " + "producer");
-			case 0:
-				return new FluxEmptySyncFuseable<>();
-			default:
-				return Flux.fromIterable(() -> new Iterator<I>() {
-					int i = 0;
-
-					@Override
-					public boolean hasNext() {
-						return i < p;
-					}
-
-					@Override
-					public I next() {
-						return scenario.producingMapper
-						               .apply(i++);
-					}
-				});
+		case -1:
+			throw new IllegalArgumentException("cannot fuse sync never emitting " + "producer");
+		case 0:
+			return new FluxEmptySyncFuseable<>();
+		default:
+			return Flux.fromIterable(() -> new Iterator<I>() {
+				int i = 0;
+
+				@Override
+				public boolean hasNext() {
+					return i < p;
+				}
+
+				@Override
+				public I next() {
+					return scenario.producingMapper
+							.apply(i++);
+				}
+			});
 		}
 	}
 
@@ -510,7 +486,7 @@
 				expected == Integer.MAX_VALUE ? Long.MAX_VALUE : (expected - missing);
 
 		StepVerifier.Step<O> step = StepVerifier.create(scenario.body()
-		                                                        .apply(anySourceHidden(scenario)), toRequest);
+				.apply(anySourceHidden(scenario)), toRequest);
 
 		if (toRequest == Long.MAX_VALUE) {
 			return scenario.applySteps(step);
@@ -522,45 +498,45 @@
 
 	final StepVerifier.Step<O> inputHiddenOutputConditionalTryNext(OperatorScenario<I, PI, O, PO> scenario) {
 		return StepVerifier.create(scenario.body()
-		                                   .andThen(this::conditional)
-		                                   .apply(anySourceHidden(scenario)),
+						.andThen(this::conditional)
+						.apply(anySourceHidden(scenario)),
 				Math.max(scenario.producerCount(), scenario.receiverCount()))
-		                   .consumeSubscriptionWith(s -> s.request(0));
+				.consumeSubscriptionWith(s -> s.request(0));
 	}
 
 	final void inputHiddenOutputConditionalCancel(OperatorScenario<I, PI, O, PO> scenario) {
 		StepVerifier.create(scenario.body()
-		                            .andThen(this::conditional)
-		                            .apply(anySourceHidden(scenario)))
-		            .thenCancel() //hit double cancel
-		            .verify();
+				.andThen(this::conditional)
+				.apply(anySourceHidden(scenario)))
+				.thenCancel() //hit double cancel
+				.verify();
 	}
 
 	@SuppressWarnings("unchecked")
 	final void inputHiddenOutputState(OperatorScenario<I, PI, O, PO> scenario) {
 		this.fluxState(scenario, false)
-		    .subscribe(Operators.drainSubscriber());
+				.subscribe(Operators.drainSubscriber());
 	}
 
 	final void inputHiddenOutputConditionalState(OperatorScenario<I, PI, O, PO> scenario) {
 		this.fluxState(scenario, true)
-		    .subscribe(Operators.drainSubscriber());
+				.subscribe(Operators.drainSubscriber());
 	}
 
 	final StepVerifier.Step<O> inputConditionalTryNext(OperatorScenario<I, PI, O, PO> scenario) {
 		TestPublisher<I> ts = TestPublisher.create();
 
 		return StepVerifier.create(scenario.body().apply(withFluxSource(ts.flux())), Math.max(scenario.producerCount(), scenario.receiverCount()))
-		                   .then(() -> testPublisherSource(scenario, ts));
+				.then(() -> testPublisherSource(scenario, ts));
 	}
 
 	final StepVerifier.Step<O> inputConditionalOutputConditional(OperatorScenario<I, PI, O, PO> scenario) {
 		TestPublisher<I> ts = TestPublisher.create();
 
 		return StepVerifier.create(scenario.body()
-		                                   .andThen(this::conditional)
-		                                   .apply(withFluxSource(ts.flux())))
-		                   .then(() -> testPublisherSource(scenario, ts));
+				.andThen(this::conditional)
+				.apply(withFluxSource(ts.flux())))
+				.then(() -> testPublisherSource(scenario, ts));
 
 	}
 
@@ -570,49 +546,49 @@
 
 	final void inputFusedOutputState(OperatorScenario<I, PI, O, PO> scenario) {
 		this.fluxFuseableAsyncState(scenario, false)
-		    .subscribe(Operators.drainSubscriber());
+				.subscribe(Operators.drainSubscriber());
 	}
 
 	final void inputFusedOutputConditionalState(OperatorScenario<I, PI, O, PO> scenario) {
 		this.fluxFuseableAsyncState(scenario, true)
-		    .subscribe(Operators.drainSubscriber());
+				.subscribe(Operators.drainSubscriber());
 	}
 
 	final StepVerifier.Step<O> inputFusedConditionalTryNext(OperatorScenario<I, PI, O, PO> scenario) {
 		return StepVerifier.create(scenario.body().apply(anySource(scenario)),
 				Math.max(scenario.producerCount(), scenario.receiverCount()))
-		                   .consumeSubscriptionWith(s -> s.request(0));
+				.consumeSubscriptionWith(s -> s.request(0));
 	}
 
 	final StepVerifier.Step<O> inputFusedConditionalOutputConditional(OperatorScenario<I, PI, O, PO> scenario) {
 		return StepVerifier.create(scenario.body()
-		                                   .andThen(this::conditional)
-		                                   .apply(anySource(scenario)));
+				.andThen(this::conditional)
+				.apply(anySource(scenario)));
 	}
 
 	final StepVerifier.Step<O> inputFusedConditionalOutputConditionalTryNext(OperatorScenario<I, PI, O, PO> scenario) {
 		return StepVerifier.create(scenario.body()
-		                                   .andThen(this::conditional)
-		                                   .apply(anySource(scenario)),
+						.andThen(this::conditional)
+						.apply(anySource(scenario)),
 				Math.max(scenario.producerCount(), scenario.receiverCount()))
-		                   .consumeSubscriptionWith(s -> s.request(0));
+				.consumeSubscriptionWith(s -> s.request(0));
 	}
 
 	final StepVerifier.Step<O> inputFusedAsyncOutputFusedAsync(OperatorScenario<I, PI, O, PO> scenario) {
 		UnicastProcessor<I> up = UnicastProcessor.create();
 		return StepVerifier.create(scenario.body()
-		                                   .apply(withFluxSource(up)))
-		                   .expectFusion(Fuseable.ASYNC)
-		                   .then(() -> testUnicastSource(scenario, up));
+				.apply(withFluxSource(up)))
+				.expectFusion(Fuseable.ASYNC)
+				.then(() -> testUnicastSource(scenario, up));
 	}
 
 	final StepVerifier.Step<O> inputFusedAsyncOutputFusedAsyncConditional(OperatorScenario<I, PI, O, PO> scenario) {
 		UnicastProcessor<I> up = UnicastProcessor.create();
 		return StepVerifier.create(scenario.body()
-		                                   .andThen(this::conditional)
-		                                   .apply(withFluxSource(up)))
-		                   .expectFusion(Fuseable.ASYNC)
-		                   .then(() -> testUnicastSource(scenario, up));
+				.andThen(this::conditional)
+				.apply(withFluxSource(up)))
+				.expectFusion(Fuseable.ASYNC)
+				.then(() -> testUnicastSource(scenario, up));
 	}
 
 	@SuppressWarnings("unchecked")
@@ -621,56 +597,56 @@
 			UnicastProcessor<I> up = UnicastProcessor.create();
 			testUnicastSource(scenario, up);
 			StepVerifier.create(scenario.body()
-			                            .apply(withFluxSource(up)), 0)
-			            .consumeSubscriptionWith(s -> {
-				            if (s instanceof Fuseable.QueueSubscription) {
-					            Fuseable.QueueSubscription<O> qs = ((Fuseable.QueueSubscription<O>) s);
-					            qs.requestFusion(ASYNC);
-					            if (up.actual() != qs || scenario.prefetch() == -1) {
-						            qs.size(); //touch undeterministic
-					            }
-					            else {
-						            assertThat(qs.size()).isEqualTo(up.size());
-					            }
-					            try {
-						            qs.poll();
-						            qs.poll();
-						            qs.poll();
-					            }
-					            catch (Exception e) {
-					            }
-					            if (Scannable.from(qs)
-					                         .scan(Scannable.Attr.ERROR) != null) {
-						            if (scenario.producerError != null) {
-							            assertThat(Scannable.from(qs).scan(Scannable.Attr.ERROR))
-									            .hasMessage(scenario.producerError.getMessage());
-						            }
-						            if (up.actual() != qs || scenario.prefetch() == -1) {
-							            qs.size(); //touch undeterministic
-						            }
-						            else {
-							            assertThat(qs.size()).isEqualTo(up.size());
-						            }
-					            }
-					            qs.clear();
-					            assertThat(qs.size()).isEqualTo(0);
-				            }
-			            })
-			            .thenCancel()
-			            .verify();
+					.apply(withFluxSource(up)), 0)
+					.consumeSubscriptionWith(s -> {
+						if (s instanceof Fuseable.QueueSubscription) {
+							Fuseable.QueueSubscription<O> qs = ((Fuseable.QueueSubscription<O>) s);
+							qs.requestFusion(ASYNC);
+							if (up.actual() != qs || scenario.prefetch() == -1) {
+								qs.size(); //touch undeterministic
+							}
+							else {
+								assertThat(qs.size()).isEqualTo(up.size());
+							}
+							try {
+								qs.poll();
+								qs.poll();
+								qs.poll();
+							}
+							catch (Exception e) {
+							}
+							if (Scannable.from(qs)
+									.scan(Scannable.Attr.ERROR) != null) {
+								if (scenario.producerError != null) {
+									assertThat(Scannable.from(qs).scan(Scannable.Attr.ERROR))
+											.hasMessage(scenario.producerError.getMessage());
+								}
+								if (up.actual() != qs || scenario.prefetch() == -1) {
+									qs.size(); //touch undeterministic
+								}
+								else {
+									assertThat(qs.size()).isEqualTo(up.size());
+								}
+							}
+							qs.clear();
+							assertThat(qs.size()).isEqualTo(0);
+						}
+					})
+					.thenCancel()
+					.verify();
 
 			UnicastProcessor<I> up2 = UnicastProcessor.create();
 			StepVerifier.create(scenario.body()
-			                            .apply(withFluxSource(up2)), 0)
-			            .consumeSubscriptionWith(s -> {
-				            if (s instanceof Fuseable.QueueSubscription) {
-					            Fuseable.QueueSubscription<O> qs = ((Fuseable.QueueSubscription<O>) s);
-					            assertThat(qs.requestFusion(ASYNC | THREAD_BARRIER)).isEqualTo(
-							            scenario.fusionModeThreadBarrier & ASYNC);
-				            }
-			            })
-			            .thenCancel()
-			            .verify();
+					.apply(withFluxSource(up2)), 0)
+					.consumeSubscriptionWith(s -> {
+						if (s instanceof Fuseable.QueueSubscription) {
+							Fuseable.QueueSubscription<O> qs = ((Fuseable.QueueSubscription<O>) s);
+							assertThat(qs.requestFusion(ASYNC | THREAD_BARRIER)).isEqualTo(
+									scenario.fusionModeThreadBarrier & ASYNC);
+						}
+					})
+					.thenCancel()
+					.verify();
 		}
 	}
 
@@ -680,105 +656,105 @@
 			UnicastProcessor<I> up = UnicastProcessor.create();
 			testUnicastSource(scenario, up);
 			StepVerifier.create(scenario.body()
-			                            .andThen(f -> doOnSubscribe(f, s -> {
-				                            if (s instanceof Fuseable.QueueSubscription) {
-					                            Fuseable.QueueSubscription<O> qs =
-							                            (Fuseable.QueueSubscription<O>) s;
-					                            qs.requestFusion(ASYNC);
-					                            if (up.actual() != qs || scenario.prefetch() == -1) {
-						                            qs.size(); //touch undeterministic
-					                            }
-					                            else {
-						                            assertThat(qs.size()).isEqualTo(up.size());
-					                            }
-					                            if (Scannable.from(qs)
-					                                         .scan(Scannable.Attr.ERROR) != null) {
-						                            if (scenario.producerError != null) {
-							                            assertThat(Scannable.from(qs).scan(Scannable.Attr.ERROR))
-									                            .hasMessage(scenario.producerError.getMessage());
-						                            }
-						                            if (up.actual() != qs || scenario.prefetch() == -1) {
-							                            qs.size(); //touch undeterministic
-						                            }
-						                            else {
-							                            assertThat(qs.size()).isEqualTo(up.size());
-						                            }
-					                            }
-					                            qs.clear();
-					                            assertThat(qs.size()).isEqualTo(0);
-				                            }
-			                            }))
-			                            .andThen(this::conditional)
-			                            .apply(withFluxSource(up)), 0)
-			            .thenCancel()
-			            .verify();
+					.andThen(f -> doOnSubscribe(f, s -> {
+						if (s instanceof Fuseable.QueueSubscription) {
+							Fuseable.QueueSubscription<O> qs =
+									(Fuseable.QueueSubscription<O>) s;
+							qs.requestFusion(ASYNC);
+							if (up.actual() != qs || scenario.prefetch() == -1) {
+								qs.size(); //touch undeterministic
+							}
+							else {
+								assertThat(qs.size()).isEqualTo(up.size());
+							}
+							if (Scannable.from(qs)
+									.scan(Scannable.Attr.ERROR) != null) {
+								if (scenario.producerError != null) {
+									assertThat(Scannable.from(qs).scan(Scannable.Attr.ERROR))
+											.hasMessage(scenario.producerError.getMessage());
+								}
+								if (up.actual() != qs || scenario.prefetch() == -1) {
+									qs.size(); //touch undeterministic
+								}
+								else {
+									assertThat(qs.size()).isEqualTo(up.size());
+								}
+							}
+							qs.clear();
+							assertThat(qs.size()).isEqualTo(0);
+						}
+					}))
+					.andThen(this::conditional)
+					.apply(withFluxSource(up)), 0)
+					.thenCancel()
+					.verify();
 
 			UnicastProcessor<I> up2 = UnicastProcessor.create();
 			StepVerifier.create(scenario.body()
-			                            .andThen(f -> doOnSubscribe(f, s -> {
-				                            if (s instanceof Fuseable.QueueSubscription) {
-					                            Fuseable.QueueSubscription<O> qs =
-							                            (Fuseable.QueueSubscription<O>) s;
-					                            assertThat(qs.requestFusion(ASYNC | THREAD_BARRIER)).isEqualTo(
-							                            scenario.fusionModeThreadBarrier & ASYNC);
-				                            }
-			                            }))
-			                            .andThen(this::conditional)
-			                            .apply(withFluxSource(up2)), 0)
-			            .thenCancel()
-			            .verify();
+					.andThen(f -> doOnSubscribe(f, s -> {
+						if (s instanceof Fuseable.QueueSubscription) {
+							Fuseable.QueueSubscription<O> qs =
+									(Fuseable.QueueSubscription<O>) s;
+							assertThat(qs.requestFusion(ASYNC | THREAD_BARRIER)).isEqualTo(
+									scenario.fusionModeThreadBarrier & ASYNC);
+						}
+					}))
+					.andThen(this::conditional)
+					.apply(withFluxSource(up2)), 0)
+					.thenCancel()
+					.verify();
 		}
 	}
 
 	@SuppressWarnings("unchecked")
 	final StepVerifier.Step<O> inputFusedSyncOutputFusedSync(OperatorScenario<I, PI, O, PO> scenario) {
 		return StepVerifier.create(scenario.body()
-		                                   .apply(withFluxSource(fluxFuseableSync(scenario))))
-		                   .expectFusion(Fuseable.SYNC);
+				.apply(withFluxSource(fluxFuseableSync(scenario))))
+				.expectFusion(Fuseable.SYNC);
 	}
 
 	@SuppressWarnings("unchecked")
 	final void inputFusedSyncOutputFusedSyncCancel(OperatorScenario<I, PI, O, PO> scenario) {
 		if (scenario.producerCount() != -1 && (scenario.fusionMode() & Fuseable.SYNC) != 0) {
 			StepVerifier.create(scenario.body()
-			                            .apply(withFluxSource(fluxFuseableSync(scenario))), 0)
-			            .consumeSubscriptionWith(s -> {
-				            if (s instanceof Fuseable.QueueSubscription) {
-					            Fuseable.QueueSubscription<O> qs =
-							            ((Fuseable.QueueSubscription<O>) s);
-
-					            assertThat(qs.requestFusion(Fuseable.SYNC | THREAD_BARRIER)).isEqualTo(
-							            scenario.fusionModeThreadBarrier & Fuseable.SYNC);
-
-					            qs.size();
-					            qs.isEmpty();
-					            qs.clear();
-					            assertThat(qs.isEmpty()).isTrue();
-				            }
-			            })
-			            .thenCancel()
-			            .verify();
+					.apply(withFluxSource(fluxFuseableSync(scenario))), 0)
+					.consumeSubscriptionWith(s -> {
+						if (s instanceof Fuseable.QueueSubscription) {
+							Fuseable.QueueSubscription<O> qs =
+									((Fuseable.QueueSubscription<O>) s);
+
+							assertThat(qs.requestFusion(Fuseable.SYNC | THREAD_BARRIER)).isEqualTo(
+									scenario.fusionModeThreadBarrier & Fuseable.SYNC);
+
+							qs.size();
+							qs.isEmpty();
+							qs.clear();
+							assertThat(qs.isEmpty()).isTrue();
+						}
+					})
+					.thenCancel()
+					.verify();
 
 			StepVerifier.create(scenario.body()
-			                            .apply(withFluxSource(fluxFuseableSync(scenario))), 0)
-			            .consumeSubscriptionWith(s -> {
-				            if (s instanceof Fuseable.QueueSubscription) {
-					            Fuseable.QueueSubscription<O> qs =
-							            ((Fuseable.QueueSubscription<O>) s);
-					            assertThat(qs.requestFusion(NONE)).isEqualTo(NONE);
-				            }
-			            })
-			            .thenCancel()
-			            .verify();
+					.apply(withFluxSource(fluxFuseableSync(scenario))), 0)
+					.consumeSubscriptionWith(s -> {
+						if (s instanceof Fuseable.QueueSubscription) {
+							Fuseable.QueueSubscription<O> qs =
+									((Fuseable.QueueSubscription<O>) s);
+							assertThat(qs.requestFusion(NONE)).isEqualTo(NONE);
+						}
+					})
+					.thenCancel()
+					.verify();
 		}
 	}
 
 	@SuppressWarnings("unchecked")
 	final StepVerifier.Step<O> inputFusedSyncOutputFusedSyncConditional(OperatorScenario<I, PI, O, PO> scenario) {
 		return StepVerifier.create(scenario.body()
-		                                   .andThen(this::conditional)
-		                                   .apply(withFluxSource(fluxFuseableSync(scenario))))
-		                   .expectFusion(Fuseable.SYNC);
+				.andThen(this::conditional)
+				.apply(withFluxSource(fluxFuseableSync(scenario))))
+				.expectFusion(Fuseable.SYNC);
 	}
 
 	@SuppressWarnings("unchecked")
@@ -786,40 +762,40 @@
 		if (scenario.producerCount() != -1 && (scenario.fusionMode() & Fuseable.SYNC) != 0) {
 			StepVerifier.create(
 					scenario.body()
-					        .andThen(f -> doOnSubscribe(f, s -> {
-						        if (s instanceof Fuseable.QueueSubscription) {
-							        Fuseable.QueueSubscription<O> qs =
-									        (Fuseable.QueueSubscription<O>) s;
-
-							        assertThat(qs.requestFusion(Fuseable.SYNC | THREAD_BARRIER)).isEqualTo(
-									        scenario.fusionModeThreadBarrier & Fuseable.SYNC);
-
-							        qs.size();
-							        qs.isEmpty();
-							        qs.clear();
-							        assertThat(qs.isEmpty()).isTrue();
-						        }
-					        }))
-					        .andThen(this::conditional)
-					        .apply(withFluxSource(fluxFuseableSync(scenario))), 0)
-			            .thenAwait()
-			            .thenCancel()
-			            .verify();
+							.andThen(f -> doOnSubscribe(f, s -> {
+								if (s instanceof Fuseable.QueueSubscription) {
+									Fuseable.QueueSubscription<O> qs =
+											(Fuseable.QueueSubscription<O>) s;
+
+									assertThat(qs.requestFusion(Fuseable.SYNC | THREAD_BARRIER)).isEqualTo(
+											scenario.fusionModeThreadBarrier & Fuseable.SYNC);
+
+									qs.size();
+									qs.isEmpty();
+									qs.clear();
+									assertThat(qs.isEmpty()).isTrue();
+								}
+							}))
+							.andThen(this::conditional)
+							.apply(withFluxSource(fluxFuseableSync(scenario))), 0)
+					.thenAwait()
+					.thenCancel()
+					.verify();
 
 			StepVerifier.create(scenario.body()
-			                            .andThen(f -> doOnSubscribe(f, s -> {
-				                            if (s instanceof Fuseable.QueueSubscription) {
-					                            Fuseable.QueueSubscription<O> qs =
-							                            (Fuseable.QueueSubscription<O>) s;
-					                            assertThat(qs.requestFusion(NONE)).isEqualTo(
-							                            NONE);
-				                            }
-			                            }))
-			                            .andThen(this::conditional)
-			                            .apply(withFluxSource(fluxFuseableSync(scenario))), 0)
-			            .thenAwait()
-			            .thenCancel()
-			            .verify();
+					.andThen(f -> doOnSubscribe(f, s -> {
+						if (s instanceof Fuseable.QueueSubscription) {
+							Fuseable.QueueSubscription<O> qs =
+									(Fuseable.QueueSubscription<O>) s;
+							assertThat(qs.requestFusion(NONE)).isEqualTo(
+									NONE);
+						}
+					}))
+					.andThen(this::conditional)
+					.apply(withFluxSource(fluxFuseableSync(scenario))), 0)
+					.thenAwait()
+					.thenCancel()
+					.verify();
 		}
 	}
 
@@ -827,19 +803,19 @@
 		TestPublisher<I> ts =
 				TestPublisher.createNoncompliant(TestPublisher.Violation.CLEANUP_ON_TERMINATE);
 		return StepVerifier.create(scenario.body()
-		                                   .apply(withFluxSource(ts.flux())))
-		                   .then(() -> {
-			                   ts.error(exception());
-
-			                   //verify drop path
-			                   if (scenario.shouldHitDropErrorHookAfterTerminate()) {
-				                   ts.complete();
-				                   ts.error(scenario.droppedError);
-			                   }
-			                   if (scenario.shouldHitDropNextHookAfterTerminate()) {
-				                   ts.next(scenario.droppedItem);
-			                   }
-		                   });
+				.apply(withFluxSource(ts.flux())))
+				.then(() -> {
+					ts.error(exception());
+
+					//verify drop path
+					if (scenario.shouldHitDropErrorHookAfterTerminate()) {
+						ts.complete();
+						ts.error(scenario.droppedError);
+					}
+					if (scenario.shouldHitDropNextHookAfterTerminate()) {
+						ts.next(scenario.droppedItem);
+					}
+				});
 	}
 
 	final StepVerifier.Step<O> inputHiddenError(OperatorScenario<I, PI, O, PO> scenario) {
@@ -847,19 +823,19 @@
 				TestPublisher.createNoncompliant(TestPublisher.Violation.CLEANUP_ON_TERMINATE,
 						TestPublisher.Violation.REQUEST_OVERFLOW);
 		return StepVerifier.create(scenario.body()
-		                                   .apply(hide(withFluxSource(ts.flux()))))
-		                   .then(() -> {
-			                   ts.error(exception());
-			                   if (scenario.shouldHitDropErrorHookAfterTerminate()) {
-				                   ts.complete();
-				                   ts.error(scenario.droppedError);
-			                   }
-
-			                   //verify drop path
-			                   if (scenario.shouldHitDropNextHookAfterTerminate()) {
-				                   ts.next(scenario.droppedItem);
-			                   }
-		                   });
+				.apply(hide(withFluxSource(ts.flux()))))
+				.then(() -> {
+					ts.error(exception());
+					if (scenario.shouldHitDropErrorHookAfterTerminate()) {
+						ts.complete();
+						ts.error(scenario.droppedError);
+					}
+
+					//verify drop path
+					if (scenario.shouldHitDropNextHookAfterTerminate()) {
+						ts.next(scenario.droppedItem);
+					}
+				});
 	}
 
 	@SuppressWarnings("unchecked")
@@ -867,10 +843,10 @@
 		UnicastProcessor<I> up = UnicastProcessor.create();
 
 		return StepVerifier.create(scenario.body()
-		                                   .apply(up.as(f -> withFluxSource(new FluxFuseableExceptionOnPoll<>(
-				                                   f,
-				                                   exception())))))
-		                   .then(testUnicastDropPath(scenario, up));
+				.apply(up.as(f -> withFluxSource(new FluxFuseableExceptionOnPoll<>(
+						f,
+						exception())))))
+				.then(testUnicastDropPath(scenario, up));
 	}
 
 	final StepVerifier.Step<O> inputConditionalErrorOutputConditional(OperatorScenario<I, PI, O, PO> scenario) {
@@ -878,70 +854,70 @@
 				TestPublisher.createNoncompliant(TestPublisher.Violation.CLEANUP_ON_TERMINATE);
 
 		return StepVerifier.create(scenario.body()
-		                                   .andThen(this::conditional)
-		                                   .apply(withFluxSource(ts.flux())))
-		                   .then(() -> {
-			                   ts.error(exception());
-
-			                   //verify drop path
-			                   if (scenario.shouldHitDropErrorHookAfterTerminate()) {
-				                   ts.complete();
-				                   ts.error(scenario.droppedError);
-			                   }
-			                   if (scenario.shouldHitDropNextHookAfterTerminate()) {
-				                   ts.next(scenario.droppedItem);
-			                   }
-		                   });
+				.andThen(this::conditional)
+				.apply(withFluxSource(ts.flux())))
+				.then(() -> {
+					ts.error(exception());
+
+					//verify drop path
+					if (scenario.shouldHitDropErrorHookAfterTerminate()) {
+						ts.complete();
+						ts.error(scenario.droppedError);
+					}
+					if (scenario.shouldHitDropNextHookAfterTerminate()) {
+						ts.next(scenario.droppedItem);
+					}
+				});
 	}
 
 	final StepVerifier.Step<O> inputHiddenErrorOutputConditional(OperatorScenario<I, PI, O, PO> scenario) {
 		TestPublisher<I> ts =
 				TestPublisher.createNoncompliant(TestPublisher.Violation.CLEANUP_ON_TERMINATE);
 		return StepVerifier.create(scenario.body()
-		                                   .andThen(this::conditional)
-		                                   .apply(hide(withFluxSource(ts.flux()))))
-		                   .then(() -> {
-			                   ts.error(exception());
-
-			                   //verify drop path
-			                   if (scenario.shouldHitDropNextHookAfterTerminate()) {
-				                   ts.next(scenario.droppedItem);
-			                   }
-			                   if (scenario.shouldHitDropErrorHookAfterTerminate()) {
-				                   ts.complete();
-				                   ts.error(scenario.droppedError);
-			                   }
-		                   });
+				.andThen(this::conditional)
+				.apply(hide(withFluxSource(ts.flux()))))
+				.then(() -> {
+					ts.error(exception());
+
+					//verify drop path
+					if (scenario.shouldHitDropNextHookAfterTerminate()) {
+						ts.next(scenario.droppedItem);
+					}
+					if (scenario.shouldHitDropErrorHookAfterTerminate()) {
+						ts.complete();
+						ts.error(scenario.droppedError);
+					}
+				});
 	}
 
 	final StepVerifier.Step<O> inputFusedSyncErrorOutputFusedSync(OperatorScenario<I, PI, O, PO> scenario) {
 		return StepVerifier.create(scenario.body()
-		                                   .apply(Flux.just(item(0), item(1))
-		                                              .as(f -> withFluxSource(new FluxFuseableExceptionOnPoll<>(
-				                                              f,
-				                                              exception())))))
-		                   .expectFusion(scenario.fusionMode() & SYNC);
+				.apply(Flux.just(item(0), item(1))
+						.as(f -> withFluxSource(new FluxFuseableExceptionOnPoll<>(
+								f,
+								exception())))))
+				.expectFusion(scenario.fusionMode() & SYNC);
 	}
 
 	final StepVerifier.Step<O> inputFusedAsyncErrorOutputFusedAsync(OperatorScenario<I, PI, O, PO> scenario) {
 		UnicastProcessor<I> up = UnicastProcessor.create();
 		up.onNext(item(0));
 		return StepVerifier.create(scenario.body()
-		                                   .apply(up.as(f -> withFluxSource(new FluxFuseableExceptionOnPoll<>(
-				                                   f,
-				                                   exception())))))
-		                   .expectFusion(scenario.fusionMode() & ASYNC);
+				.apply(up.as(f -> withFluxSource(new FluxFuseableExceptionOnPoll<>(
+						f,
+						exception())))))
+				.expectFusion(scenario.fusionMode() & ASYNC);
 	}
 
 	@SuppressWarnings("unchecked")
 	final StepVerifier.Step<O> inputFusedErrorOutputFusedConditional(OperatorScenario<I, PI, O, PO> scenario) {
 		UnicastProcessor<I> up = UnicastProcessor.create();
 		return StepVerifier.create(scenario.body()
-		                                   .andThen(this::conditional)
-		                                   .apply(up.as(f -> withFluxSource(new FluxFuseableExceptionOnPoll<>(
-				                                   f,
-				                                   exception())))))
-		                   .then(testUnicastDropPath(scenario, up));
+				.andThen(this::conditional)
+				.apply(up.as(f -> withFluxSource(new FluxFuseableExceptionOnPoll<>(
+						f,
+						exception())))))
+				.then(testUnicastDropPath(scenario, up));
 	}
 
 	final Runnable testUnicastDropPath(OperatorScenario<I, PI, O, PO> scenario,
@@ -949,14 +925,14 @@
 		return () -> {
 			if (up.actual() != null) {
 				up.actual()
-				  .onError(exception());
+						.onError(exception());
 
 				//verify drop path
 				if (scenario.shouldHitDropErrorHookAfterTerminate()) {
 					up.actual()
-					  .onComplete();
+							.onComplete();
 					up.actual()
-					  .onError(scenario.droppedError);
+							.onError(scenario.droppedError);
 				}
 				if (scenario.shouldHitDropNextHookAfterTerminate()) {
 					FluxFuseableExceptionOnPoll.next(up.actual(), scenario.droppedItem);
@@ -993,8 +969,8 @@
 		}
 		touchInner(parent);
 		Scannable.from(parent)
-		         .inners()
-		         .forEach(this::touchInner);
+				.inners()
+				.forEach(this::touchInner);
 	}
 
 	final  void testPublisherSource(OperatorScenario<I, PI, O, PO> scenario, TestPublisher<I> ts) {
@@ -1017,17 +993,17 @@
 			boolean conditional) {
 		AtomicReference<Scannable> ref = new AtomicReference<>();
 		Flux<I> source = this.fluxFuseableAsync(scenario)
-		                     .doOnSubscribe(s -> Scannable.from(s)
-		                                                  .actuals()
-		                                                  .skip(1)
-		                                                  .findFirst()
-		                                                  .ifPresent(t -> {
-			                                                  ref.set(t);
-			                                                 if (scenario.prefetch() != -1) {
-				                                                  assertThat(t.scan(Scannable.Attr.PREFETCH))
-						                                                  .isEqualTo(scenario.prefetch());
-			                                                  }
-		                                                  }));
+				.doOnSubscribe(s -> Scannable.from(s)
+						.actuals()
+						.skip(1)
+						.findFirst()
+						.ifPresent(t -> {
+							ref.set(t);
+							if (scenario.prefetch() != -1) {
+								assertThat(t.scan(Scannable.Attr.PREFETCH))
+										.isEqualTo(scenario.prefetch());
+							}
+						}));
 
 		if (source.getPrefetch() != -1 && scenario.prefetch() != -1) {
 			assertThat(Math.min(source.getPrefetch(), Integer.MAX_VALUE)).isEqualTo(
@@ -1039,29 +1015,29 @@
 		f = applyStateScenario(scenario, conditional, source);
 
 		return Flux.from(f)
-		           .doOnSubscribe(parent -> {
-			           Scannable t = Scannable.from(parent);
-			           assertThat(t.scan(Scannable.Attr.ERROR)).isNull();
-			           assertThat(t.scanOrDefault(Scannable.Attr.TERMINATED, false)).isFalse();
-
-			           //noop path
-			           if (parent instanceof Subscriber) {
-				           ((Subscriber<I>) parent).onSubscribe(Operators.emptySubscription());
-				           ((Subscriber<I>) parent).onSubscribe(Operators.cancelledSubscription());
-			           }
-
-			           touchTreeState(parent);
-		           })
-		           .doOnComplete(() -> {
-			           if (ref.get() != null) {
-				           Scannable t = ref.get();
-				           if (scenario.shouldAssertPostTerminateState()) {
-					           assertThat(t.scanOrDefault(Scannable.Attr.TERMINATED, true)).isTrue();
-				           }
-				           touchTreeState(ref.get());
-			           }
-		           })
-		           .doOnNext(d -> touchTreeState(ref.get()));
+				.doOnSubscribe(parent -> {
+					Scannable t = Scannable.from(parent);
+					assertThat(t.scan(Scannable.Attr.ERROR)).isNull();
+					assertThat(t.scanOrDefault(Scannable.Attr.TERMINATED, false)).isFalse();
+
+					//noop path
+					if (parent instanceof Subscriber) {
+						((Subscriber<I>) parent).onSubscribe(Operators.emptySubscription());
+						((Subscriber<I>) parent).onSubscribe(Operators.cancelledSubscription());
+					}
+
+					touchTreeState(parent);
+				})
+				.doOnComplete(() -> {
+					if (ref.get() != null) {
+						Scannable t = ref.get();
+						if (scenario.shouldAssertPostTerminateState()) {
+							assertThat(t.scanOrDefault(Scannable.Attr.TERMINATED, true)).isTrue();
+						}
+						touchTreeState(ref.get());
+					}
+				})
+				.doOnNext(d -> touchTreeState(ref.get()));
 	}
 
 	final PO fluxState(OperatorScenario<I, PI, O, PO> scenario, boolean conditional) {
@@ -1070,9 +1046,9 @@
 			assertThat(t.scan(Scannable.Attr.ERROR)).isNull();
 			assertThat(t.scanOrDefault(Scannable.Attr.TERMINATED, false)).isFalse();
 
-				if (scenario.prefetch() != -1) {
-					assertThat(t.scan(Scannable.Attr.PREFETCH)).isEqualTo(scenario.prefetch());
-				}
+			if (scenario.prefetch() != -1) {
+				assertThat(t.scan(Scannable.Attr.PREFETCH)).isEqualTo(scenario.prefetch());
+			}
 
 			touchTreeState(s);
 
@@ -1095,12 +1071,12 @@
 		PO f;
 		if (conditional) {
 			f = scenario.body()
-			            .andThen(this::conditional)
-			            .apply(withFluxSource(source));
+					.andThen(this::conditional)
+					.apply(withFluxSource(source));
 		}
 		else {
 			f = scenario.body()
-			            .apply(withFluxSource(source));
+					.apply(withFluxSource(source));
 			if ((f instanceof Flux || f instanceof ParallelFlux) && scenario.prefetch() != -1) {
 				if (f instanceof Flux) {
 					assertThat(Math.min(((Flux) f).getPrefetch(),
